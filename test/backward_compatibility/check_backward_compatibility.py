--- conflicted
+++ resolved
@@ -47,13 +47,6 @@
     ('aten::ones_like', datetime.date(2020, 3, 15)),
     ('aten::randint_like', datetime.date(2020, 3, 15)),
     ('aten::zeros_like', datetime.date(2020, 3, 15)),
-<<<<<<< HEAD
-    ('_aten', datetime.date(2020, 4, 1)),
-    ('aten::index_put', datetime.date(2020, 3, 15)),
-    ('aten::index', datetime.date(2020, 3, 15)),
-    ('aten::_index_put_impl', datetime.date(2020, 3, 15)),
-    ('aten::index_put_', datetime.date(2020, 3, 15)),
-=======
     ('aten::Bool', datetime.date(2020, 4, 1)),
     ('aten::Float', datetime.date(2020, 4, 1)),
     ('aten::to', datetime.date(2020, 4, 1)),
@@ -119,7 +112,11 @@
     ('aten::_conv2d_packed', datetime.date(2020, 4, 1)),
     ('aten::_conv2d_prepack', datetime.date(2020, 4, 1)),
     ('aten::confirmed_by_owner', datetime.date(2020, 3, 17)),
->>>>>>> 471ddacd
+    ('_aten', datetime.date(2020, 4, 1)),
+    ('aten::index_put', datetime.date(2020, 3, 15)),
+    ('aten::index', datetime.date(2020, 3, 15)),
+    ('aten::_index_put_impl', datetime.date(2020, 3, 15)),
+    ('aten::index_put_', datetime.date(2020, 3, 15)),
 ]
 
 
