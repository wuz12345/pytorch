import torch
import torch.nn as nn
import torch.nn.quantized as nnq
from torch.quantization import (
    DeQuantStub,
    QuantStub,
    convert,
    default_eval_fn,
    default_qconfig,
    prepare,
    quantize,
)
from torch.quantization._numeric_suite import (
    RecordingLogger,
    Shadow,
    compare_model_outputs,
    compare_model_stub,
    compare_weights,
)
from torch.testing._internal.common_quantization import (
    AnnotatedConvBnReLUModel,
    AnnotatedConvModel,
    QuantizationTestCase,
)
from torch.testing._internal.common_quantized import override_quantized_engine, supported_qengines

class SubModule(torch.nn.Module):
    def __init__(self):
        super(SubModule, self).__init__()
        self.mod1 = nn.Identity()
        self.mod2 = nn.ReLU()

    def forward(self, x):
        x = self.mod1(x)
        x = self.mod2(x)
        return x


class ModelWithSubModules(torch.nn.Module):
    def __init__(self):
        super(ModelWithSubModules, self).__init__()
        self.qconfig = default_qconfig
        self.mod1 = SubModule()
        self.conv = torch.nn.Conv2d(3, 5, 3, bias=False).to(dtype=torch.float)
        self.quant = QuantStub()
        self.dequant = DeQuantStub()

    def forward(self, x):
        x = self.quant(x)
        x = self.mod1(x)
        x = self.conv(x)
        x = self.dequant(x)
        return x


class ModelWithFunctionals(torch.nn.Module):
    def __init__(self):
        super(ModelWithFunctionals, self).__init__()
        self.mycat = nnq.FloatFunctional()
        self.myadd = nnq.FloatFunctional()
        self.mymul = nnq.FloatFunctional()
        self.myadd_relu = nnq.FloatFunctional()
        self.my_scalar_add = nnq.FloatFunctional()
        self.my_scalar_mul = nnq.FloatFunctional()
        self.quant = QuantStub()
        self.dequant = DeQuantStub()

    def forward(self, x):
        x = self.quant(x)
        x = self.mycat.cat([x, x, x])
        x = self.myadd.add(x, x)
        x = self.mymul.mul(x, x)
        x = self.myadd_relu.add_relu(x, x)
        w = self.my_scalar_add.add_scalar(x, -0.5)
        w = self.my_scalar_mul.mul_scalar(w, 0.5)

        w = self.dequant(w)
        return w


class TestEagerModeNumericSuite(QuantizationTestCase):
    def test_compare_weights(self):
        r"""Compare the weights of float and quantized conv layer
        """

        def compare_and_validate_results(float_model, q_model):
            weight_dict = compare_weights(
                float_model.state_dict(), q_model.state_dict()
            )
            self.assertEqual(len(weight_dict), 1)
            for k, v in weight_dict.items():
                self.assertTrue(v["float"].shape == v["quantized"].shape)

        for qengine in supported_qengines:
            with override_quantized_engine(qengine):
                model_list = [AnnotatedConvModel(qengine), AnnotatedConvBnReLUModel(qengine)]
                for model in model_list:
                    model.eval()
                    if hasattr(model, "fuse_model"):
                        model.fuse_model()
                    q_model = quantize(model, default_eval_fn, self.img_data)
                    compare_and_validate_results(model, q_model)

    def test_compare_model_stub(self):
        r"""Compare the output of quantized conv layer and its float shadow module
        """

        def compare_and_validate_results(float_model, q_model, module_swap_list, data):
            ob_dict = compare_model_stub(
                float_model, q_model, module_swap_list, data, RecordingLogger
            )
            self.assertEqual(len(ob_dict), 1)
            for k, v in ob_dict.items():
                self.assertTrue(v["float"].shape == v["quantized"].shape)

<<<<<<< HEAD
        model_list = [AnnotatedConvModel(), AnnotatedConvBnReLUModel()]
        data = self.img_data[0][0]
        module_swap_list = [nn.Conv2d, nn.intrinsic.modules.fused.ConvReLU2d]
        for model in model_list:
            model.eval()
            if hasattr(model, "fuse_model"):
                model.fuse_model()
            q_model = quantize(model, default_eval_fn, self.img_data)
            compare_and_validate_results(model, q_model, module_swap_list, data)

        # Test adding stub to sub module
        model = ModelWithSubModules().eval()
        q_model = quantize(model, default_eval_fn, self.img_data)
        module_swap_list = [SubModule]
        ob_dict = compare_model_stub(
            model, q_model, module_swap_list, data, RecordingLogger
        )
        self.assertTrue(isinstance(q_model.mod1, Shadow))
        self.assertFalse(isinstance(q_model.conv, Shadow))
        for k, v in ob_dict.items():
            torch.testing.assert_allclose(v["float"], v["quantized"])

        # Test adding stub to functionals
        model = ModelWithFunctionals().eval()
        model.qconfig = torch.quantization.get_default_qconfig("fbgemm")
        q_model = prepare(model, inplace=False)
        q_model(data)
        q_model = convert(q_model)
        module_swap_list = [nnq.FloatFunctional]
        ob_dict = compare_model_stub(
            model, q_model, module_swap_list, data, RecordingLogger
        )
        self.assertEqual(len(ob_dict), 6)
        self.assertTrue(isinstance(q_model.mycat, Shadow))
        self.assertTrue(isinstance(q_model.myadd, Shadow))
        self.assertTrue(isinstance(q_model.mymul, Shadow))
        self.assertTrue(isinstance(q_model.myadd_relu, Shadow))
        self.assertTrue(isinstance(q_model.my_scalar_add, Shadow))
        self.assertTrue(isinstance(q_model.my_scalar_mul, Shadow))
        for k, v in ob_dict.items():
            self.assertTrue(v["float"].shape == v["quantized"].shape)

    @unittest.skipUnless(
        'fbgemm' in torch.backends.quantized.supported_engines,
        " Quantized operations require FBGEMM."
    )
    def test_compare_model_outputs(self):
        r"""Compare the output of conv layer in quantized model and corresponding
        output of conv layer in float model
        """

        def compare_and_validate_results(float_model, q_model, data):
            act_compare_dict = compare_model_outputs(float_model, q_model, data)
            self.assertEqual(len(act_compare_dict), 2)
            expected_act_compare_dict_keys = {"conv.stats", "quant.stats"}
            self.assertTrue(act_compare_dict.keys() == expected_act_compare_dict_keys)
            for k, v in act_compare_dict.items():
                self.assertTrue(v["float"].shape == v["quantized"].shape)

        model_list = [AnnotatedConvModel(), AnnotatedConvBnReLUModel()]
        data = self.img_data[0][0]
        module_swap_list = [nn.Conv2d, nn.intrinsic.modules.fused.ConvReLU2d]
        for model in model_list:
            model.eval()
            if hasattr(model, "fuse_model"):
                model.fuse_model()
            q_model = quantize(model, default_eval_fn, self.img_data)
            compare_and_validate_results(model, q_model, data)

        # Test functionals
        model = ModelWithFunctionals().eval()
        model.qconfig = torch.quantization.get_default_qconfig("fbgemm")
        q_model = prepare(model, inplace=False)
        q_model(data)
        q_model = convert(q_model)
        act_compare_dict = compare_model_outputs(model, q_model, data)
        self.assertEqual(len(act_compare_dict), 7)
        expected_act_compare_dict_keys = {
            "mycat.stats",
            "myadd.stats",
            "mymul.stats",
            "myadd_relu.stats",
            "my_scalar_add.stats",
            "my_scalar_mul.stats",
            "quant.stats",
        }
        self.assertTrue(act_compare_dict.keys() == expected_act_compare_dict_keys)
        for k, v in act_compare_dict.items():
            self.assertTrue(v["float"].shape == v["quantized"].shape)
=======
        for qengine in supported_qengines:
            with override_quantized_engine(qengine):
                model_list = [AnnotatedConvModel(qengine), AnnotatedConvBnReLUModel(qengine)]
                data = self.img_data[0][0]
                module_swap_list = [nn.Conv2d, nn.intrinsic.modules.fused.ConvReLU2d]
                for model in model_list:
                    model.eval()
                    if hasattr(model, "fuse_model"):
                        model.fuse_model()
                    q_model = quantize(model, default_eval_fn, self.img_data)
                    compare_and_validate_results(model, q_model, module_swap_list, data)

                # Test adding stub to sub module
                model = ModelWithSubModules().eval()
                q_model = quantize(model, default_eval_fn, self.img_data)
                module_swap_list = [SubModule]
                ob_dict = compare_model_stub(
                    model, q_model, module_swap_list, data, RecordingLogger
                )
                self.assertTrue(isinstance(q_model.mod1, Shadow))
                self.assertFalse(isinstance(q_model.conv, Shadow))
                for k, v in ob_dict.items():
                    torch.testing.assert_allclose(v["float"], v["quantized"])

                # Test adding stub to functionals
                model = ModelWithFunctionals().eval()
                model.qconfig = torch.quantization.get_default_qconfig("fbgemm")
                q_model = prepare(model, inplace=False)
                q_model(data)
                q_model = convert(q_model)
                module_swap_list = [nnq.FloatFunctional]
                ob_dict = compare_model_stub(
                    model, q_model, module_swap_list, data, RecordingLogger
                )
                self.assertEqual(len(ob_dict), 6)
                self.assertTrue(isinstance(q_model.mycat, Shadow))
                self.assertTrue(isinstance(q_model.myadd, Shadow))
                self.assertTrue(isinstance(q_model.mymul, Shadow))
                self.assertTrue(isinstance(q_model.myadd_relu, Shadow))
                self.assertTrue(isinstance(q_model.my_scalar_add, Shadow))
                self.assertTrue(isinstance(q_model.my_scalar_mul, Shadow))
                for k, v in ob_dict.items():
                    self.assertTrue(v["float"].shape == v["quantized"].shape)
>>>>>>> b9314abc
<|MERGE_RESOLUTION|>--- conflicted
+++ resolved
@@ -1,3 +1,5 @@
+import unittest
+
 import torch
 import torch.nn as nn
 import torch.nn.quantized as nnq
@@ -22,7 +24,11 @@
     AnnotatedConvModel,
     QuantizationTestCase,
 )
-from torch.testing._internal.common_quantized import override_quantized_engine, supported_qengines
+from torch.testing._internal.common_quantized import (
+    override_quantized_engine,
+    supported_qengines,
+)
+
 
 class SubModule(torch.nn.Module):
     def __init__(self):
@@ -93,7 +99,10 @@
 
         for qengine in supported_qengines:
             with override_quantized_engine(qengine):
-                model_list = [AnnotatedConvModel(qengine), AnnotatedConvBnReLUModel(qengine)]
+                model_list = [
+                    AnnotatedConvModel(qengine),
+                    AnnotatedConvBnReLUModel(qengine),
+                ]
                 for model in model_list:
                     model.eval()
                     if hasattr(model, "fuse_model"):
@@ -113,100 +122,12 @@
             for k, v in ob_dict.items():
                 self.assertTrue(v["float"].shape == v["quantized"].shape)
 
-<<<<<<< HEAD
-        model_list = [AnnotatedConvModel(), AnnotatedConvBnReLUModel()]
-        data = self.img_data[0][0]
-        module_swap_list = [nn.Conv2d, nn.intrinsic.modules.fused.ConvReLU2d]
-        for model in model_list:
-            model.eval()
-            if hasattr(model, "fuse_model"):
-                model.fuse_model()
-            q_model = quantize(model, default_eval_fn, self.img_data)
-            compare_and_validate_results(model, q_model, module_swap_list, data)
-
-        # Test adding stub to sub module
-        model = ModelWithSubModules().eval()
-        q_model = quantize(model, default_eval_fn, self.img_data)
-        module_swap_list = [SubModule]
-        ob_dict = compare_model_stub(
-            model, q_model, module_swap_list, data, RecordingLogger
-        )
-        self.assertTrue(isinstance(q_model.mod1, Shadow))
-        self.assertFalse(isinstance(q_model.conv, Shadow))
-        for k, v in ob_dict.items():
-            torch.testing.assert_allclose(v["float"], v["quantized"])
-
-        # Test adding stub to functionals
-        model = ModelWithFunctionals().eval()
-        model.qconfig = torch.quantization.get_default_qconfig("fbgemm")
-        q_model = prepare(model, inplace=False)
-        q_model(data)
-        q_model = convert(q_model)
-        module_swap_list = [nnq.FloatFunctional]
-        ob_dict = compare_model_stub(
-            model, q_model, module_swap_list, data, RecordingLogger
-        )
-        self.assertEqual(len(ob_dict), 6)
-        self.assertTrue(isinstance(q_model.mycat, Shadow))
-        self.assertTrue(isinstance(q_model.myadd, Shadow))
-        self.assertTrue(isinstance(q_model.mymul, Shadow))
-        self.assertTrue(isinstance(q_model.myadd_relu, Shadow))
-        self.assertTrue(isinstance(q_model.my_scalar_add, Shadow))
-        self.assertTrue(isinstance(q_model.my_scalar_mul, Shadow))
-        for k, v in ob_dict.items():
-            self.assertTrue(v["float"].shape == v["quantized"].shape)
-
-    @unittest.skipUnless(
-        'fbgemm' in torch.backends.quantized.supported_engines,
-        " Quantized operations require FBGEMM."
-    )
-    def test_compare_model_outputs(self):
-        r"""Compare the output of conv layer in quantized model and corresponding
-        output of conv layer in float model
-        """
-
-        def compare_and_validate_results(float_model, q_model, data):
-            act_compare_dict = compare_model_outputs(float_model, q_model, data)
-            self.assertEqual(len(act_compare_dict), 2)
-            expected_act_compare_dict_keys = {"conv.stats", "quant.stats"}
-            self.assertTrue(act_compare_dict.keys() == expected_act_compare_dict_keys)
-            for k, v in act_compare_dict.items():
-                self.assertTrue(v["float"].shape == v["quantized"].shape)
-
-        model_list = [AnnotatedConvModel(), AnnotatedConvBnReLUModel()]
-        data = self.img_data[0][0]
-        module_swap_list = [nn.Conv2d, nn.intrinsic.modules.fused.ConvReLU2d]
-        for model in model_list:
-            model.eval()
-            if hasattr(model, "fuse_model"):
-                model.fuse_model()
-            q_model = quantize(model, default_eval_fn, self.img_data)
-            compare_and_validate_results(model, q_model, data)
-
-        # Test functionals
-        model = ModelWithFunctionals().eval()
-        model.qconfig = torch.quantization.get_default_qconfig("fbgemm")
-        q_model = prepare(model, inplace=False)
-        q_model(data)
-        q_model = convert(q_model)
-        act_compare_dict = compare_model_outputs(model, q_model, data)
-        self.assertEqual(len(act_compare_dict), 7)
-        expected_act_compare_dict_keys = {
-            "mycat.stats",
-            "myadd.stats",
-            "mymul.stats",
-            "myadd_relu.stats",
-            "my_scalar_add.stats",
-            "my_scalar_mul.stats",
-            "quant.stats",
-        }
-        self.assertTrue(act_compare_dict.keys() == expected_act_compare_dict_keys)
-        for k, v in act_compare_dict.items():
-            self.assertTrue(v["float"].shape == v["quantized"].shape)
-=======
         for qengine in supported_qengines:
             with override_quantized_engine(qengine):
-                model_list = [AnnotatedConvModel(qengine), AnnotatedConvBnReLUModel(qengine)]
+                model_list = [
+                    AnnotatedConvModel(qengine),
+                    AnnotatedConvBnReLUModel(qengine),
+                ]
                 data = self.img_data[0][0]
                 module_swap_list = [nn.Conv2d, nn.intrinsic.modules.fused.ConvReLU2d]
                 for model in model_list:
@@ -226,7 +147,9 @@
                 self.assertTrue(isinstance(q_model.mod1, Shadow))
                 self.assertFalse(isinstance(q_model.conv, Shadow))
                 for k, v in ob_dict.items():
-                    torch.testing.assert_allclose(v["float"], v["quantized"])
+                    torch.testing.assert_allclose(
+                        v["float"], v["quantized"].dequantize()
+                    )
 
                 # Test adding stub to functionals
                 model = ModelWithFunctionals().eval()
@@ -247,4 +170,54 @@
                 self.assertTrue(isinstance(q_model.my_scalar_mul, Shadow))
                 for k, v in ob_dict.items():
                     self.assertTrue(v["float"].shape == v["quantized"].shape)
->>>>>>> b9314abc
+
+    def test_compare_model_outputs(self):
+        r"""Compare the output of conv layer in quantized model and corresponding
+        output of conv layer in float model
+        """
+
+        def compare_and_validate_results(float_model, q_model, data):
+            act_compare_dict = compare_model_outputs(float_model, q_model, data)
+            self.assertEqual(len(act_compare_dict), 2)
+            expected_act_compare_dict_keys = {"conv.stats", "quant.stats"}
+            self.assertTrue(act_compare_dict.keys() == expected_act_compare_dict_keys)
+            for k, v in act_compare_dict.items():
+                self.assertTrue(v["float"].shape == v["quantized"].shape)
+
+        for qengine in supported_qengines:
+            with override_quantized_engine(qengine):
+                model_list = [
+                    AnnotatedConvModel(qengine),
+                    AnnotatedConvBnReLUModel(qengine),
+                ]
+                data = self.img_data[0][0]
+                module_swap_list = [nn.Conv2d, nn.intrinsic.modules.fused.ConvReLU2d]
+                for model in model_list:
+                    model.eval()
+                    if hasattr(model, "fuse_model"):
+                        model.fuse_model()
+                    q_model = quantize(model, default_eval_fn, self.img_data)
+                    compare_and_validate_results(model, q_model, data)
+
+                # Test functionals
+                model = ModelWithFunctionals().eval()
+                model.qconfig = torch.quantization.get_default_qconfig("fbgemm")
+                q_model = prepare(model, inplace=False)
+                q_model(data)
+                q_model = convert(q_model)
+                act_compare_dict = compare_model_outputs(model, q_model, data)
+                self.assertEqual(len(act_compare_dict), 7)
+                expected_act_compare_dict_keys = {
+                    "mycat.stats",
+                    "myadd.stats",
+                    "mymul.stats",
+                    "myadd_relu.stats",
+                    "my_scalar_add.stats",
+                    "my_scalar_mul.stats",
+                    "quant.stats",
+                }
+                self.assertTrue(
+                    act_compare_dict.keys() == expected_act_compare_dict_keys
+                )
+                for k, v in act_compare_dict.items():
+                    self.assertTrue(v["float"].shape == v["quantized"].shape)