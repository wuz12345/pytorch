#include <ATen/ATen.h>
#include <ATen/core/op_registration/op_registration.h>
#include <ATen/cpp_custom_type_hack.h>
#include <ATen/native/quantized/cpu/fbgemm_utils.h>
#include <ATen/native/quantized/cpu/packed_params.h>
#include <ATen/native/quantized/cpu/qnnpack_utils.h>
#include <torch/custom_class.h>

torch::jit::class_<LinearPackedParamsBase> register_linear_params();

<<<<<<< HEAD
#ifdef USE_FBGEMM
std::tuple<at::Tensor, c10::optional<at::Tensor>> PackedLinearWeight::unpack() {
  auto packB = w.get();

  int64_t N = static_cast<int64_t>(packB->numCols());
  int64_t K = static_cast<int64_t>(packB->numRows());

  at::Tensor weight_origin;
  if (q_scheme == c10::kPerTensorAffine) {
    weight_origin = at::_empty_affine_quantized(
        {N, K}, at::device(c10::kCPU).dtype(c10::kQInt8), w_scale[0], w_zp[0]);
  } else if (q_scheme == c10::kPerChannelAffine) {
    auto scales = at::from_blob(
        w_scale.data(), w_scale.size(), device(c10::kCPU).dtype(c10::kFloat));
    auto zero_points = at::from_blob(
        w_zp.data(), w_zp.size(), device(c10::kCPU).dtype(c10::kInt));

    weight_origin = at::_empty_per_channel_affine_quantized(
        {N, K},
        scales.toType(c10::kDouble),
        zero_points.toType(c10::kLong),
        0, // The output channel axis is 0
        device(c10::kCPU).dtype(c10::kQInt8));
=======
class QLinearUnpackWeightInt8 final {
 public:
#ifdef USE_FBGEMM
  static std::tuple<at::Tensor, c10::optional<Tensor>> fbgemm_linear_unpack(
      at::Tensor packed_weight) {
    // Pull out the PackBMatrix instance from the owning tensor.
    auto& pack_ptr =
        cpp_custom_type_hack::cast<PackedLinearWeight>(packed_weight);
    auto packB = pack_ptr.w.get();

    int64_t N = static_cast<int64_t>(packB->numCols());
    int64_t K = static_cast<int64_t>(packB->numRows());

    Tensor weight_origin;
    if (pack_ptr.q_scheme == kPerTensorAffine) {
      weight_origin = _empty_affine_quantized(
          {N, K},
          at::device(kCPU).dtype(kQInt8),
          pack_ptr.w_scale[0],
          pack_ptr.w_zp[0]);
    } else if (pack_ptr.q_scheme == kPerChannelAffine) {
      auto scales = from_blob(
          pack_ptr.w_scale.data(),
          pack_ptr.w_scale.size(),
          device(kCPU).dtype(kFloat));
      auto zero_points = from_blob(
          pack_ptr.w_zp.data(), pack_ptr.w_zp.size(), device(kCPU).dtype(kInt));

      weight_origin = _empty_per_channel_affine_quantized(
          {N, K},
          scales.toType(kDouble),
          zero_points.toType(kLong),
          0, // The output channel axis is 0
          device(kCPU).dtype(kQInt8));
    }

    int8_t* weight_ptr_int8 =
        reinterpret_cast<int8_t*>(weight_origin.data_ptr<c10::qint8>());

    // packB->printPackedMatrix("packedB inside fbgemm_unpack
    // (QLinearUnpackWeightInt8): ");
    packB->unpack(weight_ptr_int8);

    return std::tuple<at::Tensor, c10::optional<Tensor>>(
        weight_origin, pack_ptr.bias);
>>>>>>> 47bd39f9
  }

  int8_t* weight_ptr_int8 =
      reinterpret_cast<int8_t*>(weight_origin.data_ptr<c10::qint8>());

  // packB->printPackedMatrix("packedB inside fbgemm_unpack
  // (QLinearUnpackWeightInt8): ");
  packB->unpack(weight_ptr_int8);

  return std::tuple<at::Tensor, c10::optional<at::Tensor>>(weight_origin, bias_);
}
#endif // USE_FBGEMM

#ifdef USE_PYTORCH_QNNPACK
<<<<<<< HEAD
std::tuple<at::Tensor, c10::optional<at::Tensor>> PackedLinearWeightsQnnp::
    unpack() {
  return std::tuple<at::Tensor, c10::optional<at::Tensor>>(orig_weight, bias_);
}
#endif // USE_PYTORCH_QNNPACK
=======
  static std::tuple<at::Tensor, c10::optional<Tensor>> qnnpack_linear_unpack(
      at::Tensor packed_weight) {
    auto& pack_ptr =
        cpp_custom_type_hack::cast<PackedLinearWeightsQnnp>(packed_weight);
    return std::tuple<at::Tensor, c10::optional<Tensor>>(
        pack_ptr.orig_weight, pack_ptr.bias);
  }
#endif // USE_PYTORCH_QNNPACK
  static std::tuple<at::Tensor, c10::optional<Tensor>> run(
      at::Tensor packed_weight) {
    auto& ctx = at::globalContext();
>>>>>>> 47bd39f9

#ifdef USE_FBGEMM
std::tuple<at::Tensor, c10::optional<at::Tensor>> PackedLinearWeightFp16::
    unpack() {
  auto& packed_weight_ptr = w;

  auto nrows = packed_weight_ptr->numRows();
  auto ncols = packed_weight_ptr->numCols();

  at::Tensor unpacked_weight =
      at::empty({ncols, nrows}, at::kHalf, c10::MemoryFormat::Contiguous);
  packed_weight_ptr->unpack(
      static_cast<fbgemm::float16*>(unpacked_weight.data_ptr()),
      fbgemm::matrix_op_t::Transpose);

  return std::make_tuple(unpacked_weight.to(at::kFloat), bias_);
}
#endif // USE_FBGEMM

namespace at {
namespace native {
namespace {

class QLinearUnpackWeightInt8 final : public c10::OperatorKernel {
 public:
  std::tuple<at::Tensor, c10::optional<Tensor>> operator()(
      const c10::intrusive_ptr<LinearPackedParamsBase>& packed_weight) {
    return packed_weight->unpack();
  }
};

class QLinearUnpackWeightFp16 final {
 public:
<<<<<<< HEAD
  std::tuple<at::Tensor, c10::optional<Tensor>> operator()(
      const c10::intrusive_ptr<LinearPackedParamsBase>& packed_weight) {
    auto& ctx = at::globalContext();

=======
#ifdef USE_FBGEMM
  static std::tuple<at::Tensor, c10::optional<Tensor>> fbgemm_linear_unpack(
      at::Tensor packed_weight) {
    // Pull out the PackBMatrix instance from the owning tensor.
    auto& packed_struct =
        cpp_custom_type_hack::cast<PackedLinearWeightFp16>(packed_weight);
    auto& packed_weight_ptr = packed_struct.w;
    auto& bias = packed_struct.bias;

    auto nrows = packed_weight_ptr->numRows();
    auto ncols = packed_weight_ptr->numCols();

    at::Tensor unpacked_weight =
        at::empty({ncols, nrows}, at::kHalf, MemoryFormat::Contiguous);
    packed_weight_ptr->unpack(
        static_cast<fbgemm::float16*>(unpacked_weight.data_ptr()),
        fbgemm::matrix_op_t::Transpose);

    return std::make_tuple(unpacked_weight.to(at::kFloat), bias);
  }
#endif // USE_FBGEMM
#ifdef USE_PYTORCH_QNNPACK
  static std::tuple<at::Tensor, c10::optional<Tensor>> qnnpack_linear_unpack(
      at::Tensor packed_weight) {
>>>>>>> 47bd39f9
    TORCH_CHECK(
        ctx.qEngine() != at::QEngine::QNNPACK,
        "quantized::linear_unpack_fp16 is currently "
        "not supported by QNNPACK");

    return packed_weight->unpack();
  }
<<<<<<< HEAD
};

class QLinearUnpackWeightInt8Legacy final : public c10::OperatorKernel {
 public:
  std::tuple<at::Tensor, c10::optional<Tensor>> operator()(
      const at::Tensor& packed_weight) {
    TORCH_WARN_ONCE("quantized.linear_unpack(Tensor) is deprecated! Please "
                    "upgrade your model to use the newer quantized.linear_"
                    "unpack(LinearPackedParamsBase) overload");
    return cpp_custom_type_hack::cast<c10::intrusive_ptr<LinearPackedParamsBase>>(packed_weight)->unpack();
  }
};

class QLinearUnpackWeightFp16Legacy final : public c10::OperatorKernel {
 public:
  std::tuple<at::Tensor, c10::optional<Tensor>> operator()(
      const at::Tensor& packed_weight) {
    TORCH_WARN_ONCE("quantized.linear_unpack(Tensor) is deprecated! Please "
                    "upgrade your model to use the newer quantized.linear_"
                    "unpack(LinearPackedParamsBase) overload");
=======
#endif // USE_PYTORCH_QNNPACK
  static std::tuple<at::Tensor, c10::optional<Tensor>> run(
      at::Tensor packed_weight) {
>>>>>>> 47bd39f9
    auto& ctx = at::globalContext();

    TORCH_CHECK(
        ctx.qEngine() != at::QEngine::QNNPACK,
        "quantized::linear_unpack_fp16 is currently "
        "not supported by QNNPACK");

    return cpp_custom_type_hack::cast<c10::intrusive_ptr<LinearPackedParamsBase>>(packed_weight)->unpack();
  }
};

<<<<<<< HEAD
namespace {
static auto siof = register_linear_params();
}  // namespace

static auto registry =
    c10::RegisterOperators()
        .op("quantized::linear_unpack(__torch__.torch.classes.quantized.LinearPackedParamsBase W_prepack) -> (Tensor W_origin, Tensor? B_origin)",
            c10::RegisterOperators::options().catchAllKernel<QLinearUnpackWeightInt8>())
        .op("quantized::linear_unpack_fp16(__torch__.torch.classes.quantized.LinearPackedParamsBase W_prepack) -> (Tensor W_origin, Tensor? B_origin)",
            c10::RegisterOperators::options().catchAllKernel<QLinearUnpackWeightFp16>())
        .op("quantized::linear_unpack.legacy(Tensor W_prepack) -> (Tensor W_origin, Tensor? B_origin)",
            c10::RegisterOperators::options().catchAllKernel<QLinearUnpackWeightInt8Legacy>())
        .op("quantized::linear_unpack_fp16.legacy(Tensor W_prepack) -> (Tensor W_origin, Tensor? B_origin)",
            c10::RegisterOperators::options().catchAllKernel<QLinearUnpackWeightFp16Legacy>());
=======
TORCH_LIBRARY_IMPL(quantized, CPU, m) {
  m.impl("linear_unpack", QLinearUnpackWeightInt8::run);
  m.impl("linear_unpack_fp16", QLinearUnpackWeightFp16::run);
}
>>>>>>> 47bd39f9

} // namespace
} // namespace native
} // namespace at<|MERGE_RESOLUTION|>--- conflicted
+++ resolved
@@ -8,7 +8,6 @@
 
 torch::jit::class_<LinearPackedParamsBase> register_linear_params();
 
-<<<<<<< HEAD
 #ifdef USE_FBGEMM
 std::tuple<at::Tensor, c10::optional<at::Tensor>> PackedLinearWeight::unpack() {
   auto packB = w.get();
@@ -32,53 +31,6 @@
         zero_points.toType(c10::kLong),
         0, // The output channel axis is 0
         device(c10::kCPU).dtype(c10::kQInt8));
-=======
-class QLinearUnpackWeightInt8 final {
- public:
-#ifdef USE_FBGEMM
-  static std::tuple<at::Tensor, c10::optional<Tensor>> fbgemm_linear_unpack(
-      at::Tensor packed_weight) {
-    // Pull out the PackBMatrix instance from the owning tensor.
-    auto& pack_ptr =
-        cpp_custom_type_hack::cast<PackedLinearWeight>(packed_weight);
-    auto packB = pack_ptr.w.get();
-
-    int64_t N = static_cast<int64_t>(packB->numCols());
-    int64_t K = static_cast<int64_t>(packB->numRows());
-
-    Tensor weight_origin;
-    if (pack_ptr.q_scheme == kPerTensorAffine) {
-      weight_origin = _empty_affine_quantized(
-          {N, K},
-          at::device(kCPU).dtype(kQInt8),
-          pack_ptr.w_scale[0],
-          pack_ptr.w_zp[0]);
-    } else if (pack_ptr.q_scheme == kPerChannelAffine) {
-      auto scales = from_blob(
-          pack_ptr.w_scale.data(),
-          pack_ptr.w_scale.size(),
-          device(kCPU).dtype(kFloat));
-      auto zero_points = from_blob(
-          pack_ptr.w_zp.data(), pack_ptr.w_zp.size(), device(kCPU).dtype(kInt));
-
-      weight_origin = _empty_per_channel_affine_quantized(
-          {N, K},
-          scales.toType(kDouble),
-          zero_points.toType(kLong),
-          0, // The output channel axis is 0
-          device(kCPU).dtype(kQInt8));
-    }
-
-    int8_t* weight_ptr_int8 =
-        reinterpret_cast<int8_t*>(weight_origin.data_ptr<c10::qint8>());
-
-    // packB->printPackedMatrix("packedB inside fbgemm_unpack
-    // (QLinearUnpackWeightInt8): ");
-    packB->unpack(weight_ptr_int8);
-
-    return std::tuple<at::Tensor, c10::optional<Tensor>>(
-        weight_origin, pack_ptr.bias);
->>>>>>> 47bd39f9
   }
 
   int8_t* weight_ptr_int8 =
@@ -93,25 +45,11 @@
 #endif // USE_FBGEMM
 
 #ifdef USE_PYTORCH_QNNPACK
-<<<<<<< HEAD
 std::tuple<at::Tensor, c10::optional<at::Tensor>> PackedLinearWeightsQnnp::
     unpack() {
   return std::tuple<at::Tensor, c10::optional<at::Tensor>>(orig_weight, bias_);
 }
 #endif // USE_PYTORCH_QNNPACK
-=======
-  static std::tuple<at::Tensor, c10::optional<Tensor>> qnnpack_linear_unpack(
-      at::Tensor packed_weight) {
-    auto& pack_ptr =
-        cpp_custom_type_hack::cast<PackedLinearWeightsQnnp>(packed_weight);
-    return std::tuple<at::Tensor, c10::optional<Tensor>>(
-        pack_ptr.orig_weight, pack_ptr.bias);
-  }
-#endif // USE_PYTORCH_QNNPACK
-  static std::tuple<at::Tensor, c10::optional<Tensor>> run(
-      at::Tensor packed_weight) {
-    auto& ctx = at::globalContext();
->>>>>>> 47bd39f9
 
 #ifdef USE_FBGEMM
 std::tuple<at::Tensor, c10::optional<at::Tensor>> PackedLinearWeightFp16::
@@ -135,9 +73,9 @@
 namespace native {
 namespace {
 
-class QLinearUnpackWeightInt8 final : public c10::OperatorKernel {
+class QLinearUnpackWeightInt8 final {
  public:
-  std::tuple<at::Tensor, c10::optional<Tensor>> operator()(
+  static std::tuple<at::Tensor, c10::optional<Tensor>> run(
       const c10::intrusive_ptr<LinearPackedParamsBase>& packed_weight) {
     return packed_weight->unpack();
   }
@@ -145,37 +83,10 @@
 
 class QLinearUnpackWeightFp16 final {
  public:
-<<<<<<< HEAD
-  std::tuple<at::Tensor, c10::optional<Tensor>> operator()(
-      const c10::intrusive_ptr<LinearPackedParamsBase>& packed_weight) {
+  static std::tuple<at::Tensor, c10::optional<Tensor>> run(
+        const c10::intrusive_ptr<LinearPackedParamsBase>& packed_weight) {
     auto& ctx = at::globalContext();
 
-=======
-#ifdef USE_FBGEMM
-  static std::tuple<at::Tensor, c10::optional<Tensor>> fbgemm_linear_unpack(
-      at::Tensor packed_weight) {
-    // Pull out the PackBMatrix instance from the owning tensor.
-    auto& packed_struct =
-        cpp_custom_type_hack::cast<PackedLinearWeightFp16>(packed_weight);
-    auto& packed_weight_ptr = packed_struct.w;
-    auto& bias = packed_struct.bias;
-
-    auto nrows = packed_weight_ptr->numRows();
-    auto ncols = packed_weight_ptr->numCols();
-
-    at::Tensor unpacked_weight =
-        at::empty({ncols, nrows}, at::kHalf, MemoryFormat::Contiguous);
-    packed_weight_ptr->unpack(
-        static_cast<fbgemm::float16*>(unpacked_weight.data_ptr()),
-        fbgemm::matrix_op_t::Transpose);
-
-    return std::make_tuple(unpacked_weight.to(at::kFloat), bias);
-  }
-#endif // USE_FBGEMM
-#ifdef USE_PYTORCH_QNNPACK
-  static std::tuple<at::Tensor, c10::optional<Tensor>> qnnpack_linear_unpack(
-      at::Tensor packed_weight) {
->>>>>>> 47bd39f9
     TORCH_CHECK(
         ctx.qEngine() != at::QEngine::QNNPACK,
         "quantized::linear_unpack_fp16 is currently "
@@ -183,12 +94,11 @@
 
     return packed_weight->unpack();
   }
-<<<<<<< HEAD
 };
 
-class QLinearUnpackWeightInt8Legacy final : public c10::OperatorKernel {
+class QLinearUnpackWeightInt8Legacy final {
  public:
-  std::tuple<at::Tensor, c10::optional<Tensor>> operator()(
+  static std::tuple<at::Tensor, c10::optional<Tensor>> run(
       const at::Tensor& packed_weight) {
     TORCH_WARN_ONCE("quantized.linear_unpack(Tensor) is deprecated! Please "
                     "upgrade your model to use the newer quantized.linear_"
@@ -197,18 +107,13 @@
   }
 };
 
-class QLinearUnpackWeightFp16Legacy final : public c10::OperatorKernel {
+class QLinearUnpackWeightFp16Legacy final {
  public:
-  std::tuple<at::Tensor, c10::optional<Tensor>> operator()(
+  static std::tuple<at::Tensor, c10::optional<Tensor>> run(
       const at::Tensor& packed_weight) {
     TORCH_WARN_ONCE("quantized.linear_unpack(Tensor) is deprecated! Please "
                     "upgrade your model to use the newer quantized.linear_"
                     "unpack(LinearPackedParamsBase) overload");
-=======
-#endif // USE_PYTORCH_QNNPACK
-  static std::tuple<at::Tensor, c10::optional<Tensor>> run(
-      at::Tensor packed_weight) {
->>>>>>> 47bd39f9
     auto& ctx = at::globalContext();
 
     TORCH_CHECK(
@@ -220,27 +125,15 @@
   }
 };
 
-<<<<<<< HEAD
-namespace {
-static auto siof = register_linear_params();
-}  // namespace
+TORCH_LIBRARY_IMPL(quantized, CPU, m) {
+  m.impl("linear_unpack_legacy", QLinearUnpackWeightInt8Legacy::run);
+  m.impl("linear_unpack_fp16_legacy", QLinearUnpackWeightFp16Legacy::run);
+}
 
-static auto registry =
-    c10::RegisterOperators()
-        .op("quantized::linear_unpack(__torch__.torch.classes.quantized.LinearPackedParamsBase W_prepack) -> (Tensor W_origin, Tensor? B_origin)",
-            c10::RegisterOperators::options().catchAllKernel<QLinearUnpackWeightInt8>())
-        .op("quantized::linear_unpack_fp16(__torch__.torch.classes.quantized.LinearPackedParamsBase W_prepack) -> (Tensor W_origin, Tensor? B_origin)",
-            c10::RegisterOperators::options().catchAllKernel<QLinearUnpackWeightFp16>())
-        .op("quantized::linear_unpack.legacy(Tensor W_prepack) -> (Tensor W_origin, Tensor? B_origin)",
-            c10::RegisterOperators::options().catchAllKernel<QLinearUnpackWeightInt8Legacy>())
-        .op("quantized::linear_unpack_fp16.legacy(Tensor W_prepack) -> (Tensor W_origin, Tensor? B_origin)",
-            c10::RegisterOperators::options().catchAllKernel<QLinearUnpackWeightFp16Legacy>());
-=======
-TORCH_LIBRARY_IMPL(quantized, CPU, m) {
+TORCH_LIBRARY_IMPL(quantized, CatchAll, m) {
   m.impl("linear_unpack", QLinearUnpackWeightInt8::run);
   m.impl("linear_unpack_fp16", QLinearUnpackWeightFp16::run);
 }
->>>>>>> 47bd39f9
 
 } // namespace
 } // namespace native
