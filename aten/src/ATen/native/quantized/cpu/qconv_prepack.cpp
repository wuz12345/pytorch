#include <array>
#include <vector>

#include <ATen/ATen.h>
#include <ATen/core/op_registration/op_registration.h>
#include <ATen/native/quantized/cpu/conv_packed_params.h>
#include <ATen/native/quantized/cpu/fbgemm_utils.h>
#include <ATen/native/quantized/cpu/init_qnnpack.h>
#include <ATen/native/quantized/cpu/qnnpack_utils.h>
#include <ATen/quantized/Quantizer.h>
#include <torch/custom_class.h>

template <int kSpatialDim>
torch::jit::class_<ConvPackedParamsBase<kSpatialDim>> register_conv_params();

#ifdef USE_FBGEMM
template <int kSpatialDim>
c10::intrusive_ptr<ConvPackedParamsBase<kSpatialDim>> PackedConvWeight<kSpatialDim>::prepack(
    at::Tensor weight,
    c10::optional<at::Tensor> bias,
    torch::List<int64_t> stride,
    torch::List<int64_t> padding,
    torch::List<int64_t> dilation,
    int64_t groups) {
  TORCH_CHECK(
      weight.ndimension() == kSpatialDim + 2,
      "Weights are expected to have ",
      kSpatialDim + 2,
      " dimensions");

  TORCH_CHECK(
      stride.size() == kSpatialDim,
      "stride should contain ",
      kSpatialDim,
      " elements for ",
      kSpatialDim,
      "D convolution.");
  TORCH_CHECK(
      padding.size() == kSpatialDim,
      "Specify front/top/left padding only. "
      "end/bottom/right padding assumed to be equal to front/top/left");
  TORCH_CHECK(
      dilation.size() == kSpatialDim,
      "dilation should contain ",
      kSpatialDim,
      " elements for ",
      kSpatialDim,
      "D convolution.");
  const int output_channels = weight.size(0);
  const int input_channels_per_group = weight.size(1);
  const int kernel_d = kSpatialDim == 2 ? 1 : weight.size(2);
  const int kernel_h = weight.size(kSpatialDim);
  const int kernel_w = weight.size(kSpatialDim + 1);

  // mini-batch doesn't have any impact on how we pack weights
  // so we pass it as 1
  // Input image height/width also don't have any impact on how we pack
  // weights so we can pass any values
  const fbgemm::conv_param_t<kSpatialDim> conv_p =
      at::native::fbgemm_utils::MakeFbgemmConvParam<kSpatialDim>(
          1, // dummy batch size
          input_channels_per_group * groups, // input channels
          output_channels,
          kSpatialDim == 2 ? std::vector<int>{28, 28} // dummy image size
                           : std::vector<int>{28, 28, 28},
          groups,
          kSpatialDim == 2 ? std::vector<int>{kernel_h, kernel_w}
                           : std::vector<int>{kernel_d, kernel_h, kernel_w},
          std::vector<int>(stride.begin(), stride.end()),
          std::vector<int>(padding.begin(), padding.end()),
          std::vector<int>(dilation.begin(), dilation.end()));

  const auto qtype = weight.qscheme();
  std::vector<int32_t> zero_points;
  if (qtype == c10::kPerTensorAffine) {
    zero_points = {static_cast<int32_t>(weight.q_zero_point())};
  } else if (qtype == c10::kPerChannelAffine) {
    int64_t axis = weight.q_per_channel_axis();
    TORCH_CHECK(
        axis == 0,
        "Only per output channel quantization is supported for the weights");
    zero_points.resize(output_channels);
    for (int i = 0; i < output_channels; ++i) {
      zero_points[i] = weight.q_per_channel_zero_points()[i].item<int32_t>();
    }
  } else {
    TORCH_CHECK(false, "Unsupported qscheme: ", toString(qtype));
  }

  // FBGEMM expects weights to be in channels last
  // TODO: Change this when ChannelsLast3d is ready.
  const at::Tensor weight_nhwc = kSpatialDim == 2
      ? weight.contiguous(c10::MemoryFormat::ChannelsLast)
      : at::native::fbgemm_utils::ConvertToChannelsLast3dTensor(weight);
  const int8_t* weight_data_int8 =
      reinterpret_cast<int8_t*>(weight_nhwc.data_ptr<c10::qint8>());
  std::vector<int32_t> col_offsets(output_channels);
  // compute column offsets (Similar to
  // fbgemm::col_offsets_with_zero_pt_s8acc32_ref) please note that offsets
  // include the sum of columns as well as the scalar term weight_zero_point *
  // KDim
  const int output_channels_per_group = output_channels / groups;
  const int inner_size =
      kernel_d * kernel_h * kernel_w * input_channels_per_group;
  for (int g = 0; g < groups; ++g) {
    for (int i = 0; i < output_channels_per_group; ++i) {
      const int c = g * output_channels_per_group + i;
      int32_t sum = 0;
      for (int j = 0; j < inner_size; ++j) {
        sum += static_cast<int32_t>(weight_data_int8[c * inner_size + j]);
      }
      if (qtype == c10::kPerTensorAffine) {
        col_offsets[c] = sum - zero_points[0] * inner_size;
      } else {
        col_offsets[c] = sum - zero_points[c] * inner_size;
      }
    }
  }

  std::vector<float> scales;
  if (qtype == c10::kPerTensorAffine) {
    scales = {static_cast<float>(weight.q_scale())};
  } else if (qtype == c10::kPerChannelAffine) {
    scales.resize(output_channels);
    for (int i = 0; i < output_channels; ++i) {
      scales[i] = weight.q_per_channel_scales()[i].item<float>();
    }
  }

  c10::optional<at::Tensor> bias_contig;
  if (bias.has_value()) {
    at::Tensor bias_vec = bias.value();
    TORCH_CHECK(bias_vec.dim() == 1, "bias should be a vector (1D Tensor)");
    TORCH_CHECK(
        bias_vec.size(0) == output_channels,
        "bias should have K elements: " + std::to_string(output_channels));
    bias_contig = bias->contiguous();
  }

  auto ret_ptr = c10::make_intrusive<PackedConvWeight<kSpatialDim>>(
      PackedConvWeight<kSpatialDim>{
          std::make_unique<fbgemm::PackWeightsForConv<kSpatialDim>>(
              conv_p, weight_data_int8),
          bias_contig,
          stride,
          padding,
          dilation,
          groups,
          col_offsets,
          kSpatialDim == 2 ? std::vector<int64_t>{kernel_h, kernel_w}
                           : std::vector<int64_t>{kernel_d, kernel_h, kernel_w},
                               scales,
          zero_points,
          qtype});

  return ret_ptr;
}

#endif // USE_FBGEMM

#ifdef USE_PYTORCH_QNNPACK
template <int kSpatialDim>
c10::intrusive_ptr<ConvPackedParamsBase<kSpatialDim>> PackedConvWeightsQnnp<kSpatialDim>::
    prepack(
        at::Tensor weight,
        c10::optional<at::Tensor> bias_in,
        torch::List<int64_t> stride,
        torch::List<int64_t> padding,
        torch::List<int64_t> dilation,
        int64_t groups) {
  TORCH_CHECK(
      weight.ndimension() == 4,
      "quantized::conv2d_prepack (qnnpack): Weights are expected to have 4 "
      "dimensions");
  const auto qtype = weight.qscheme();
  TORCH_CHECK(
      weight.qscheme() == c10::kPerTensorAffine,
      "quantized::conv2d_prepack (qnnpack): only supports Per Tensor "
      "Quantization Scheme")
  TORCH_CHECK(
      stride.size() == 2,
      "quantized::conv2d_prepack (qnnpack): 2D convolution only");
  TORCH_CHECK(
      padding.size() == 2,
      "quantized::conv2d_prepack (qnnpack): Specify top/left padding only. "
      "bottom/right padding assumed to be equal to top/left");
  TORCH_CHECK(
      dilation.size() == 2,
      " quantized::conv2d_prepack (qnnpack): 2D convolution only");

  at::native::initQNNPACK();

  // QNNPACK expects weights to be of the format {out_c, kH, kW, in_c/groups},
  // but PyTorch lays them out as {out_c, in_c/groups, kH, kW}
  const size_t out_ch = weight.size(0);
  const size_t in_ch = weight.size(1) * groups;
  const uint32_t kernel_h = weight.size(2);
  const uint32_t kernel_w = weight.size(3);

  at::Tensor bias_fp32;
  if (bias_in.has_value()) {
    bias_fp32 = bias_in.value();
  } else {
    bias_fp32 = at::zeros(out_ch, weight.options().dtype(at::kFloat));
  }
  TORCH_CHECK(
      !bias_fp32.defined() ||
          (bias_fp32.ndimension() == 1 && bias_fp32.size(0) == out_ch),
      "quantized::conv2d_prepack (qnnpack): expected bias to be 1-dimensional "
      "with ",
      out_ch,
      " elements",
      ", but got bias of size ",
      bias_fp32.sizes(),
      " instead");

  uint32_t stride_h = stride[0];
  uint32_t stride_w = stride[1];
  uint32_t pad_t = padding[0];
  uint32_t pad_l = padding[1];
  uint32_t dilation_h = dilation[0];
  uint32_t dilation_w = dilation[1];

  qnnpack::conv_param_t conv_p(
      {kernel_w, kernel_h},
      {stride_w, stride_h},
      {dilation_w, dilation_h},
      {pad_t, pad_l, pad_t, pad_l},
      groups,
      in_ch,
      out_ch,
      weight.q_zero_point(),
      weight.q_scale(),
      std::numeric_limits<uint8_t>::min(),
      std::numeric_limits<uint8_t>::max());

  auto weight_contig = weight.contiguous(c10::MemoryFormat::ChannelsLast);
  auto weight_zp = weight.q_zero_point();

  // We set the pre-packed conv weights to nullptr below as we call pre-pack
  // during the first invocation of operator run. Refer to qconv.cpp for more
  // details. TODO Update to actually call pre-pack here once bias is removed
  // from pre-packing step.
  c10::intrusive_ptr<ConvPackedParamsBase<kSpatialDim>> ret_ptr =
      c10::make_intrusive<PackedConvWeightsQnnp<kSpatialDim>>(
          PackedConvWeightsQnnp<kSpatialDim>{
              nullptr, /* PrePackConvWeights */
              weight_contig, /* int8_t weight */
              bias_fp32.contiguous(), /* fp32 bias */
              stride,
              padding,
              dilation,
              groups,
              c10::nullopt, /* input_scale */
              {kernel_h, kernel_w},
              weight.q_scale(),
              weight_zp});

  return ret_ptr;
}

#endif // USE_PYTORCH_QNNPACK

namespace at {
namespace native {
namespace {

template <int kSpatialDim = 2>
class QConvPackWeightInt8 final {
 public:
<<<<<<< HEAD
  c10::intrusive_ptr<ConvPackedParamsBase<kSpatialDim>> operator()(
=======
  static Tensor run(
>>>>>>> 25160f59
      Tensor weight,
      c10::optional<Tensor> bias,
      torch::List<int64_t> stride,
      torch::List<int64_t> padding,
      torch::List<int64_t> dilation,
      int64_t groups) {
    auto& ctx = at::globalContext();
#ifdef USE_FBGEMM
    if (ctx.qEngine() == at::QEngine::FBGEMM) {
      return PackedConvWeight<kSpatialDim>::prepack(
          weight,
          bias,
          stride,
          padding,
          dilation,
          groups);
    }
#endif

#ifdef USE_PYTORCH_QNNPACK
    if (ctx.qEngine() == at::QEngine::QNNPACK) {
      TORCH_CHECK(
          kSpatialDim == 2,
          "quantized::conv2d_prepack (qnnpack): QNNPACK only supports Conv2d "
          "now.");
      return PackedConvWeightsQnnp<kSpatialDim>::prepack(
          weight, bias, stride, padding, dilation, groups);
    }
#endif

    TORCH_CHECK(
        false,
        "Didn't find engine for operation quantized::conv2d_prepack ",
        toString(ctx.qEngine()));
  }
};

<<<<<<< HEAD
namespace {
=======
 private:
#ifdef USE_FBGEMM
  static Tensor fbgemm_conv_prepack(
      Tensor weight,
      c10::optional<Tensor> bias,
      torch::List<int64_t> stride,
      torch::List<int64_t> padding,
      torch::List<int64_t> dilation,
      int64_t groups) {
    TORCH_CHECK(
        weight.ndimension() == kSpatialDim + 2,
        "Weights are expected to have ",
        kSpatialDim + 2,
        " dimensions");

    TORCH_CHECK(
        stride.size() == kSpatialDim,
        "stride should contain ",
        kSpatialDim,
        " elements for ",
        kSpatialDim,
        "D convolution.");
    TORCH_CHECK(
        padding.size() == kSpatialDim,
        "Specify front/top/left padding only. "
        "end/bottom/right padding assumed to be equal to front/top/left");
    TORCH_CHECK(
        dilation.size() == kSpatialDim,
        "dilation should contain ",
        kSpatialDim,
        " elements for ",
        kSpatialDim,
        "D convolution.");
    const int output_channels = weight.size(0);
    const int input_channels_per_group = weight.size(1);
    const int kernel_d = kSpatialDim == 2 ? 1 : weight.size(2);
    const int kernel_h = weight.size(kSpatialDim);
    const int kernel_w = weight.size(kSpatialDim + 1);

    // mini-batch doesn't have any impact on how we pack weights
    // so we pass it as 1
    // Input image height/width also don't have any impact on how we pack
    // weights so we can pass any values
    const fbgemm::conv_param_t<kSpatialDim> conv_p =
        fbgemm_utils::MakeFbgemmConvParam<kSpatialDim>(
            1, // dummy batch size
            input_channels_per_group * groups, // input channels
            output_channels,
            kSpatialDim == 2 ? std::vector<int>{28, 28} // dummy image size
                             : std::vector<int>{28, 28, 28},
            groups,
            kSpatialDim == 2 ? std::vector<int>{kernel_h, kernel_w}
                             : std::vector<int>{kernel_d, kernel_h, kernel_w},
            std::vector<int>(stride.begin(), stride.end()),
            std::vector<int>(padding.begin(), padding.end()),
            std::vector<int>(dilation.begin(), dilation.end()));

    const auto qtype = weight.qscheme();
    std::vector<int32_t> zero_points;
    if (qtype == kPerTensorAffine) {
      zero_points = {static_cast<int32_t>(weight.q_zero_point())};
    } else if (qtype == kPerChannelAffine) {
      int64_t axis = weight.q_per_channel_axis();
      TORCH_CHECK(
          axis == 0,
          "Only per output channel quantization is supported for the weights");
      zero_points.resize(output_channels);
      for (int i = 0; i < output_channels; ++i) {
        zero_points[i] = weight.q_per_channel_zero_points()[i].item<int32_t>();
      }
    } else {
      TORCH_CHECK(false, "Unsupported qscheme: ", toString(qtype));
    }

    // FBGEMM expects weights to be in channels last
    // TODO: Change this when ChannelsLast3d is ready.
    const Tensor weight_nhwc = kSpatialDim == 2
        ? weight.contiguous(MemoryFormat::ChannelsLast)
        : fbgemm_utils::ConvertToChannelsLast3dTensor(weight);
    const int8_t* weight_data_int8 =
        reinterpret_cast<int8_t*>(weight_nhwc.data_ptr<c10::qint8>());
    std::vector<int32_t> col_offsets(output_channels);
    // compute column offsets (Similar to
    // fbgemm::col_offsets_with_zero_pt_s8acc32_ref) please note that offsets
    // include the sum of columns as well as the scalar term weight_zero_point *
    // KDim
    const int output_channels_per_group = output_channels / groups;
    const int inner_size =
        kernel_d * kernel_h * kernel_w * input_channels_per_group;
    for (int g = 0; g < groups; ++g) {
      for (int i = 0; i < output_channels_per_group; ++i) {
        const int c = g * output_channels_per_group + i;
        int32_t sum = 0;
        for (int j = 0; j < inner_size; ++j) {
          sum += static_cast<int32_t>(weight_data_int8[c * inner_size + j]);
        }
        if (qtype == kPerTensorAffine) {
          col_offsets[c] = sum - zero_points[0] * inner_size;
        } else {
          col_offsets[c] = sum - zero_points[c] * inner_size;
        }
      }
    }

    std::vector<float> scales;
    if (qtype == kPerTensorAffine) {
      scales = {static_cast<float>(weight.q_scale())};
    } else if (qtype == kPerChannelAffine) {
      scales.resize(output_channels);
      for (int i = 0; i < output_channels; ++i) {
        scales[i] = weight.q_per_channel_scales()[i].item<float>();
      }
    }

    c10::optional<at::Tensor> bias_contig;
    if (bias.has_value()) {
      Tensor bias_vec = bias.value();
      TORCH_CHECK(bias_vec.dim() == 1, "bias should be a vector (1D Tensor)");
      TORCH_CHECK(
          bias_vec.size(0) == output_channels,
          "bias should have K elements: " + std::to_string(output_channels));
      bias_contig = bias->contiguous();
    }

    auto ret_ptr = std::make_unique<PackedConvWeight<kSpatialDim>>(
        PackedConvWeight<kSpatialDim>{
            std::make_unique<fbgemm::PackWeightsForConv<kSpatialDim>>(
                conv_p, weight_data_int8),
            bias_contig,
            col_offsets,
            kSpatialDim == 2
                ? std::vector<int64_t>{kernel_h, kernel_w}
                : std::vector<int64_t>{kernel_d, kernel_h, kernel_w},
            scales,
            zero_points,
            qtype});

    // TODO: we will need to replace this with torchscript classes at a later
    // point.
    return cpp_custom_type_hack::create(std::move(ret_ptr), weight.options());
  }
#endif // USE_FBGEMM

#ifdef USE_PYTORCH_QNNPACK
  static at::Tensor qnnpack_conv_prepack(
      Tensor weight,
      c10::optional<Tensor> bias_in,
      torch::List<int64_t> stride,
      torch::List<int64_t> padding,
      torch::List<int64_t> dilation,
      int64_t groups) {
    TORCH_CHECK(
        weight.ndimension() == 4,
        "quantized::conv2d_prepack (qnnpack): Weights are expected to have 4 "
        "dimensions");
    const auto qtype = weight.qscheme();
    TORCH_CHECK(
        weight.qscheme() == kPerTensorAffine,
        "quantized::conv2d_prepack (qnnpack): only supports Per Tensor "
        "Quantization Scheme")
    TORCH_CHECK(
        stride.size() == 2,
        "quantized::conv2d_prepack (qnnpack): 2D convolution only");
    TORCH_CHECK(
        padding.size() == 2,
        "quantized::conv2d_prepack (qnnpack): Specify top/left padding only. "
        "bottom/right padding assumed to be equal to top/left");
    TORCH_CHECK(
        dilation.size() == 2,
        " quantized::conv2d_prepack (qnnpack): 2D convolution only");

    initQNNPACK();

    // QNNPACK expects weights to be of the format {out_c, kH, kW, in_c/groups},
    // but PyTorch lays them out as {out_c, in_c/groups, kH, kW}
    const size_t out_ch = weight.size(0);
    const size_t in_ch = weight.size(1) * groups;
    const uint32_t kernel_h = weight.size(2);
    const uint32_t kernel_w = weight.size(3);

    Tensor bias_fp32;
    if (bias_in.has_value()) {
      bias_fp32 = bias_in.value();
    } else {
      bias_fp32 = at::zeros(out_ch, weight.options().dtype(at::kFloat));
    }
    TORCH_CHECK(
        !bias_fp32.defined() ||
            (bias_fp32.ndimension() == 1 && bias_fp32.size(0) == out_ch),
        "quantized::conv2d_prepack (qnnpack): expected bias to be 1-dimensional "
        "with ",
        out_ch,
        " elements",
        ", but got bias of size ",
        bias_fp32.sizes(),
        " instead");

    uint32_t stride_h = stride[0];
    uint32_t stride_w = stride[1];
    uint32_t pad_t = padding[0];
    uint32_t pad_l = padding[1];
    uint32_t dilation_h = dilation[0];
    uint32_t dilation_w = dilation[1];

    qnnpack::conv_param_t conv_p(
        {kernel_w, kernel_h},
        {stride_w, stride_h},
        {dilation_w, dilation_h},
        {pad_t, pad_l, pad_t, pad_l},
        groups,
        in_ch,
        out_ch,
        weight.q_zero_point(),
        weight.q_scale(),
        std::numeric_limits<uint8_t>::min(),
        std::numeric_limits<uint8_t>::max());

    auto weight_contig = weight.contiguous(MemoryFormat::ChannelsLast);
    auto weight_zp = weight.q_zero_point();
>>>>>>> 25160f59

static auto conv2d_params = register_conv_params<2>();
static auto conv3d_params = register_conv_params<3>();

} // namespace

<<<<<<< HEAD
static auto registry =
    c10::RegisterOperators()
        .op("quantized::conv_prepack(Tensor weight, Tensor? bias, int[] stride, int[] padding, int[] dilation, int groups) -> __torch__.torch.classes.quantized.Conv2dPackedParamsBase", // conv_prepack is deprecated, please use
                        // conv2d_prepack for 2D conv.
            c10::RegisterOperators::options()
                .aliasAnalysis(at::AliasAnalysisKind::PURE_FUNCTION)
                .kernel<QConvPackWeightInt8<2>>(
                    DispatchKey::QuantizedCPU))
        .op("quantized::conv2d_prepack(Tensor weight, Tensor? bias, int[] stride, int[] padding, int[] dilation, int groups) -> __torch__.torch.classes.quantized.Conv2dPackedParamsBase",
            c10::RegisterOperators::options()
                .aliasAnalysis(at::AliasAnalysisKind::PURE_FUNCTION)
                .kernel<QConvPackWeightInt8<2>>(
                    DispatchKey::QuantizedCPU))
        .op("_quantized::conv2d_prepack(Tensor weight, Tensor? bias, int[] stride, int[] padding, int[] dilation, int groups) -> __torch__.torch.classes.quantized.Conv2dPackedParamsBase",
            c10::RegisterOperators::options()
                .aliasAnalysis(at::AliasAnalysisKind::PURE_FUNCTION)
                .kernel<QConvPackWeightInt8<2>>(
                    DispatchKey::QuantizedCPU))
        .op("quantized::conv3d_prepack(Tensor weight, Tensor? bias, int[] stride, int[] padding, int[] dilation, int groups) -> __torch__.torch.classes.quantized.Conv3dPackedParamsBase",
            c10::RegisterOperators::options()
                .aliasAnalysis(at::AliasAnalysisKind::PURE_FUNCTION)
                .kernel<QConvPackWeightInt8<3>>(
                    DispatchKey::QuantizedCPU));
=======
TORCH_LIBRARY_IMPL(quantized, QuantizedCPU, m) {
  // conv_prepack is deprecated, please use conv2d_prepack for 2D conv.
  m.impl("conv_prepack", QConvPackWeightInt8<2>::run);
  m.impl("conv2d_prepack", QConvPackWeightInt8<2>::run);
  m.impl("conv3d_prepack", QConvPackWeightInt8<3>::run);
}

TORCH_LIBRARY_IMPL(_quantized, QuantizedCPU, m) {
  m.impl("conv2d_prepack", QConvPackWeightInt8<2>::run);
}
>>>>>>> 25160f59

} // namespace
} // namespace native
} // namespace at<|MERGE_RESOLUTION|>--- conflicted
+++ resolved
@@ -268,11 +268,7 @@
 template <int kSpatialDim = 2>
 class QConvPackWeightInt8 final {
  public:
-<<<<<<< HEAD
-  c10::intrusive_ptr<ConvPackedParamsBase<kSpatialDim>> operator()(
-=======
-  static Tensor run(
->>>>>>> 25160f59
+  static c10::intrusive_ptr<ConvPackedParamsBase<kSpatialDim>> run(
       Tensor weight,
       c10::optional<Tensor> bias,
       torch::List<int64_t> stride,
@@ -310,260 +306,13 @@
   }
 };
 
-<<<<<<< HEAD
 namespace {
-=======
- private:
-#ifdef USE_FBGEMM
-  static Tensor fbgemm_conv_prepack(
-      Tensor weight,
-      c10::optional<Tensor> bias,
-      torch::List<int64_t> stride,
-      torch::List<int64_t> padding,
-      torch::List<int64_t> dilation,
-      int64_t groups) {
-    TORCH_CHECK(
-        weight.ndimension() == kSpatialDim + 2,
-        "Weights are expected to have ",
-        kSpatialDim + 2,
-        " dimensions");
-
-    TORCH_CHECK(
-        stride.size() == kSpatialDim,
-        "stride should contain ",
-        kSpatialDim,
-        " elements for ",
-        kSpatialDim,
-        "D convolution.");
-    TORCH_CHECK(
-        padding.size() == kSpatialDim,
-        "Specify front/top/left padding only. "
-        "end/bottom/right padding assumed to be equal to front/top/left");
-    TORCH_CHECK(
-        dilation.size() == kSpatialDim,
-        "dilation should contain ",
-        kSpatialDim,
-        " elements for ",
-        kSpatialDim,
-        "D convolution.");
-    const int output_channels = weight.size(0);
-    const int input_channels_per_group = weight.size(1);
-    const int kernel_d = kSpatialDim == 2 ? 1 : weight.size(2);
-    const int kernel_h = weight.size(kSpatialDim);
-    const int kernel_w = weight.size(kSpatialDim + 1);
-
-    // mini-batch doesn't have any impact on how we pack weights
-    // so we pass it as 1
-    // Input image height/width also don't have any impact on how we pack
-    // weights so we can pass any values
-    const fbgemm::conv_param_t<kSpatialDim> conv_p =
-        fbgemm_utils::MakeFbgemmConvParam<kSpatialDim>(
-            1, // dummy batch size
-            input_channels_per_group * groups, // input channels
-            output_channels,
-            kSpatialDim == 2 ? std::vector<int>{28, 28} // dummy image size
-                             : std::vector<int>{28, 28, 28},
-            groups,
-            kSpatialDim == 2 ? std::vector<int>{kernel_h, kernel_w}
-                             : std::vector<int>{kernel_d, kernel_h, kernel_w},
-            std::vector<int>(stride.begin(), stride.end()),
-            std::vector<int>(padding.begin(), padding.end()),
-            std::vector<int>(dilation.begin(), dilation.end()));
-
-    const auto qtype = weight.qscheme();
-    std::vector<int32_t> zero_points;
-    if (qtype == kPerTensorAffine) {
-      zero_points = {static_cast<int32_t>(weight.q_zero_point())};
-    } else if (qtype == kPerChannelAffine) {
-      int64_t axis = weight.q_per_channel_axis();
-      TORCH_CHECK(
-          axis == 0,
-          "Only per output channel quantization is supported for the weights");
-      zero_points.resize(output_channels);
-      for (int i = 0; i < output_channels; ++i) {
-        zero_points[i] = weight.q_per_channel_zero_points()[i].item<int32_t>();
-      }
-    } else {
-      TORCH_CHECK(false, "Unsupported qscheme: ", toString(qtype));
-    }
-
-    // FBGEMM expects weights to be in channels last
-    // TODO: Change this when ChannelsLast3d is ready.
-    const Tensor weight_nhwc = kSpatialDim == 2
-        ? weight.contiguous(MemoryFormat::ChannelsLast)
-        : fbgemm_utils::ConvertToChannelsLast3dTensor(weight);
-    const int8_t* weight_data_int8 =
-        reinterpret_cast<int8_t*>(weight_nhwc.data_ptr<c10::qint8>());
-    std::vector<int32_t> col_offsets(output_channels);
-    // compute column offsets (Similar to
-    // fbgemm::col_offsets_with_zero_pt_s8acc32_ref) please note that offsets
-    // include the sum of columns as well as the scalar term weight_zero_point *
-    // KDim
-    const int output_channels_per_group = output_channels / groups;
-    const int inner_size =
-        kernel_d * kernel_h * kernel_w * input_channels_per_group;
-    for (int g = 0; g < groups; ++g) {
-      for (int i = 0; i < output_channels_per_group; ++i) {
-        const int c = g * output_channels_per_group + i;
-        int32_t sum = 0;
-        for (int j = 0; j < inner_size; ++j) {
-          sum += static_cast<int32_t>(weight_data_int8[c * inner_size + j]);
-        }
-        if (qtype == kPerTensorAffine) {
-          col_offsets[c] = sum - zero_points[0] * inner_size;
-        } else {
-          col_offsets[c] = sum - zero_points[c] * inner_size;
-        }
-      }
-    }
-
-    std::vector<float> scales;
-    if (qtype == kPerTensorAffine) {
-      scales = {static_cast<float>(weight.q_scale())};
-    } else if (qtype == kPerChannelAffine) {
-      scales.resize(output_channels);
-      for (int i = 0; i < output_channels; ++i) {
-        scales[i] = weight.q_per_channel_scales()[i].item<float>();
-      }
-    }
-
-    c10::optional<at::Tensor> bias_contig;
-    if (bias.has_value()) {
-      Tensor bias_vec = bias.value();
-      TORCH_CHECK(bias_vec.dim() == 1, "bias should be a vector (1D Tensor)");
-      TORCH_CHECK(
-          bias_vec.size(0) == output_channels,
-          "bias should have K elements: " + std::to_string(output_channels));
-      bias_contig = bias->contiguous();
-    }
-
-    auto ret_ptr = std::make_unique<PackedConvWeight<kSpatialDim>>(
-        PackedConvWeight<kSpatialDim>{
-            std::make_unique<fbgemm::PackWeightsForConv<kSpatialDim>>(
-                conv_p, weight_data_int8),
-            bias_contig,
-            col_offsets,
-            kSpatialDim == 2
-                ? std::vector<int64_t>{kernel_h, kernel_w}
-                : std::vector<int64_t>{kernel_d, kernel_h, kernel_w},
-            scales,
-            zero_points,
-            qtype});
-
-    // TODO: we will need to replace this with torchscript classes at a later
-    // point.
-    return cpp_custom_type_hack::create(std::move(ret_ptr), weight.options());
-  }
-#endif // USE_FBGEMM
-
-#ifdef USE_PYTORCH_QNNPACK
-  static at::Tensor qnnpack_conv_prepack(
-      Tensor weight,
-      c10::optional<Tensor> bias_in,
-      torch::List<int64_t> stride,
-      torch::List<int64_t> padding,
-      torch::List<int64_t> dilation,
-      int64_t groups) {
-    TORCH_CHECK(
-        weight.ndimension() == 4,
-        "quantized::conv2d_prepack (qnnpack): Weights are expected to have 4 "
-        "dimensions");
-    const auto qtype = weight.qscheme();
-    TORCH_CHECK(
-        weight.qscheme() == kPerTensorAffine,
-        "quantized::conv2d_prepack (qnnpack): only supports Per Tensor "
-        "Quantization Scheme")
-    TORCH_CHECK(
-        stride.size() == 2,
-        "quantized::conv2d_prepack (qnnpack): 2D convolution only");
-    TORCH_CHECK(
-        padding.size() == 2,
-        "quantized::conv2d_prepack (qnnpack): Specify top/left padding only. "
-        "bottom/right padding assumed to be equal to top/left");
-    TORCH_CHECK(
-        dilation.size() == 2,
-        " quantized::conv2d_prepack (qnnpack): 2D convolution only");
-
-    initQNNPACK();
-
-    // QNNPACK expects weights to be of the format {out_c, kH, kW, in_c/groups},
-    // but PyTorch lays them out as {out_c, in_c/groups, kH, kW}
-    const size_t out_ch = weight.size(0);
-    const size_t in_ch = weight.size(1) * groups;
-    const uint32_t kernel_h = weight.size(2);
-    const uint32_t kernel_w = weight.size(3);
-
-    Tensor bias_fp32;
-    if (bias_in.has_value()) {
-      bias_fp32 = bias_in.value();
-    } else {
-      bias_fp32 = at::zeros(out_ch, weight.options().dtype(at::kFloat));
-    }
-    TORCH_CHECK(
-        !bias_fp32.defined() ||
-            (bias_fp32.ndimension() == 1 && bias_fp32.size(0) == out_ch),
-        "quantized::conv2d_prepack (qnnpack): expected bias to be 1-dimensional "
-        "with ",
-        out_ch,
-        " elements",
-        ", but got bias of size ",
-        bias_fp32.sizes(),
-        " instead");
-
-    uint32_t stride_h = stride[0];
-    uint32_t stride_w = stride[1];
-    uint32_t pad_t = padding[0];
-    uint32_t pad_l = padding[1];
-    uint32_t dilation_h = dilation[0];
-    uint32_t dilation_w = dilation[1];
-
-    qnnpack::conv_param_t conv_p(
-        {kernel_w, kernel_h},
-        {stride_w, stride_h},
-        {dilation_w, dilation_h},
-        {pad_t, pad_l, pad_t, pad_l},
-        groups,
-        in_ch,
-        out_ch,
-        weight.q_zero_point(),
-        weight.q_scale(),
-        std::numeric_limits<uint8_t>::min(),
-        std::numeric_limits<uint8_t>::max());
-
-    auto weight_contig = weight.contiguous(MemoryFormat::ChannelsLast);
-    auto weight_zp = weight.q_zero_point();
->>>>>>> 25160f59
 
 static auto conv2d_params = register_conv_params<2>();
 static auto conv3d_params = register_conv_params<3>();
 
 } // namespace
 
-<<<<<<< HEAD
-static auto registry =
-    c10::RegisterOperators()
-        .op("quantized::conv_prepack(Tensor weight, Tensor? bias, int[] stride, int[] padding, int[] dilation, int groups) -> __torch__.torch.classes.quantized.Conv2dPackedParamsBase", // conv_prepack is deprecated, please use
-                        // conv2d_prepack for 2D conv.
-            c10::RegisterOperators::options()
-                .aliasAnalysis(at::AliasAnalysisKind::PURE_FUNCTION)
-                .kernel<QConvPackWeightInt8<2>>(
-                    DispatchKey::QuantizedCPU))
-        .op("quantized::conv2d_prepack(Tensor weight, Tensor? bias, int[] stride, int[] padding, int[] dilation, int groups) -> __torch__.torch.classes.quantized.Conv2dPackedParamsBase",
-            c10::RegisterOperators::options()
-                .aliasAnalysis(at::AliasAnalysisKind::PURE_FUNCTION)
-                .kernel<QConvPackWeightInt8<2>>(
-                    DispatchKey::QuantizedCPU))
-        .op("_quantized::conv2d_prepack(Tensor weight, Tensor? bias, int[] stride, int[] padding, int[] dilation, int groups) -> __torch__.torch.classes.quantized.Conv2dPackedParamsBase",
-            c10::RegisterOperators::options()
-                .aliasAnalysis(at::AliasAnalysisKind::PURE_FUNCTION)
-                .kernel<QConvPackWeightInt8<2>>(
-                    DispatchKey::QuantizedCPU))
-        .op("quantized::conv3d_prepack(Tensor weight, Tensor? bias, int[] stride, int[] padding, int[] dilation, int groups) -> __torch__.torch.classes.quantized.Conv3dPackedParamsBase",
-            c10::RegisterOperators::options()
-                .aliasAnalysis(at::AliasAnalysisKind::PURE_FUNCTION)
-                .kernel<QConvPackWeightInt8<3>>(
-                    DispatchKey::QuantizedCPU));
-=======
 TORCH_LIBRARY_IMPL(quantized, QuantizedCPU, m) {
   // conv_prepack is deprecated, please use conv2d_prepack for 2D conv.
   m.impl("conv_prepack", QConvPackWeightInt8<2>::run);
@@ -574,7 +323,6 @@
 TORCH_LIBRARY_IMPL(_quantized, QuantizedCPU, m) {
   m.impl("conv2d_prepack", QConvPackWeightInt8<2>::run);
 }
->>>>>>> 25160f59
 
 } // namespace
 } // namespace native
