--- conflicted
+++ resolved
@@ -17,12 +17,6 @@
   OperatorName(std::string name, std::string overload_name)
       : name(std::move(name)), overload_name(std::move(overload_name)) {}
 
-<<<<<<< HEAD
-  // Returns true if we successfully set the namespace
-  bool setNamespaceIfNotSet(const char* ns) {
-    // TODO: slow!  Fix internal data structures so I don't have to paste the
-    // names together
-=======
   // TODO: These two functions below are slow!  Fix internal data structures so
   // I don't have to manually reconstruct the namespaces!
 
@@ -40,7 +34,6 @@
 
   // Returns true if we successfully set the namespace
   bool setNamespaceIfNotSet(const char* ns) {
->>>>>>> 653c6c96
     std::ostringstream oss;
     if (!getNamespace().has_value()) {
       oss << ns << "::" << name;
