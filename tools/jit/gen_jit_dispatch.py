--- conflicted
+++ resolved
@@ -184,10 +184,7 @@
 
 CONSTRUCTOR_JITONLY = CodeTemplate("""\
 [](Stack* stack) {
-<<<<<<< HEAD
-=======
     using namespace at;
->>>>>>> 7b9ab916
     ${lvalues}
     ${call}
     drop(*stack, ${num_inputs});
@@ -341,11 +338,7 @@
         # default anymore. For the (very few) ops that don't support boxed dispatch yet (i.e. ops taking TensorOptions
         # arguments), we set them to 'unboxed_only' and they follow the old behavior of having register_aten_ops.cpp
         # register the jit op.
-<<<<<<< HEAD
-        elif decl['use_c10_dispatcher'] == 'with_codegenerated_unboxing_wrapper':
-=======
         elif decl['use_c10_dispatcher'] == 'with_codegenerated_unboxing_wrapper' and not needs_hacked_twin(decl):
->>>>>>> 7b9ab916
             if len(decl['returns']) == 0:
                 return_type = "void"
             elif len(decl['returns']) == 1:
@@ -367,11 +360,7 @@
                                                   return_type=return_type,
                                                   formals_types_with_leading_comma=argument_types_with_leading_comma)
         else:
-<<<<<<< HEAD
-            assert decl['use_c10_dispatcher'] in ['unboxed_only', 'full']
-=======
             assert decl['use_c10_dispatcher'] in ['unboxed_only', 'full'] or needs_hacked_twin(decl)
->>>>>>> 7b9ab916
             if is_namespace_function:
                 return CALL_NAMESPACE.substitute(name=decl['name'],
                                                  args=pack_arguments(args),
@@ -387,11 +376,7 @@
 
     def emit_decl_variant(decl):
         if ('emit_dummy_placeholder' in decl):
-<<<<<<< HEAD
-            if decl['use_c10_dispatcher'] == 'unboxed_only':
-=======
             if decl['use_c10_dispatcher'] == 'unboxed_only' or needs_hacked_twin(decl):
->>>>>>> 7b9ab916
                 return "DUMMY_OPERATION_JITONLY"
             else:
                 return "DUMMY_OPERATION"
@@ -417,11 +402,7 @@
 
         returns = decl['returns']
 
-<<<<<<< HEAD
-        if decl['use_c10_dispatcher'] == 'unboxed_only':
-=======
         if decl['use_c10_dispatcher'] == 'unboxed_only' or needs_hacked_twin(decl):
->>>>>>> 7b9ab916
             # Ops taking TensorOptions aren't supported in this mechanism yet because boxed dispatch doesn't
             # work for them. They use the old mechanism of registering a jitonly op for now.
             # TODO We should get rid of this once TensorOptions are supported.
@@ -566,11 +547,7 @@
     for group in jit_decl_groups:
         x = sum(ord(c) for c in group[0]['name']) % num_shards
         for decl in group:
-<<<<<<< HEAD
-            if decl['use_c10_dispatcher'] == 'unboxed_only':
-=======
             if decl['use_c10_dispatcher'] == 'unboxed_only' or needs_hacked_twin(decl):
->>>>>>> 7b9ab916
                 shards[x].append(OPERATOR_JITONLY.substitute(signature=decl['schema_string'],
                                                              op=emit_decl_variant(decl)))
             elif decl['use_c10_dispatcher'] == 'with_codegenerated_unboxing_wrapper':
