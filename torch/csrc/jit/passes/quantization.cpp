--- conflicted
+++ resolved
@@ -1728,6 +1728,9 @@
     is_dynamic_ = is_dynamic;
   }
 
+  // In order to propagate quantization ops through the ops that doesn't
+  // require observation, we'll first inline the graph, and call the
+  // PropgateQuantizationOps pass
   void propagateQuantizationOps(Module& module);
 
  private:
@@ -2685,13 +2688,12 @@
   }
 }
 
-<<<<<<< HEAD
 Node* insertQParam(
     Graph* graph,
     Value* quantized_input,
     NodeKind node_kind,
-    TypePtr output_type,
-    const std::string param_name) {
+    const TypePtr& output_type,
+    const std::string& param_name) {
   Node* qparam = graph->create(node_kind, {quantized_input});
   qparam->output()
       ->setDebugName(quantized_input->debugName() + "." + param_name)
@@ -2700,10 +2702,7 @@
   return qparam;
 }
 
-void quantizeGeneralOps(Block* block) {
-=======
 void propagateQuantizationOps(Block* block) {
->>>>>>> 45938a46
   auto graph = block->owningGraph();
   for (Node* n : block->nodes()) {
     if (n->kind() == prim::If) {
