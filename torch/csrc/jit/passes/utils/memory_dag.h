--- conflicted
+++ resolved
@@ -65,11 +65,7 @@
 // which memory locations an element may point to.
 class TORCH_API MemoryDAG {
  public:
-<<<<<<< HEAD
-  MemoryDAG(std::unique_ptr<MemoryDAGBuilder> builder)
-=======
   explicit MemoryDAG(std::unique_ptr<MemoryDAGBuilder> builder)
->>>>>>> df31ddbd
       : indexToElementMap_(std::move(builder->indexToElementMap_)) {}
   // explicitly delete copy constructor because otherwise windows build is
   // confused for an exported class see
@@ -126,11 +122,8 @@
 // also the "inside of a list", or wildcards.
 struct Element {
   Element(const Value* value_, unsigned index_);
-<<<<<<< HEAD
-=======
   // wildcard constructor
   explicit Element(unsigned index_);
->>>>>>> df31ddbd
 
   // Index into the owning DAG's bit vector that represents this element.
   unsigned index;
@@ -144,11 +137,7 @@
   // Elements can contain other elements (e.g. List[Tensor])
   MemoryLocations containedElements;
 
-<<<<<<< HEAD
-  // The value that this element corresponds to. May be null if this element
-=======
   // The values that this element corresponds to. May be empty if this element
->>>>>>> df31ddbd
   // doesn't represent a first-class value.
   // This is for debug information only.
   std::unordered_set<const Value*> values;
