#pragma once

#include <torch/csrc/jit/ir/ir.h>
#include <torch/csrc/jit/ir/subgraph_matcher.h>
#include <torch/csrc/jit/passes/subgraph_rewrite.h>
#include <string>
#include <unordered_map>

namespace torch {
namespace jit {

struct QuantFusionInfo {
  std::string quantized_op_name;
  std::string pattern;
  std::string replacement;
  std::function<
      bool(const Match&, const std::unordered_map<std::string, Value*>&)>
      filter =
          [](const Match&, const std::unordered_map<std::string, Value*>&) {
            return true;
          };
};

std::vector<QuantFusionInfo> quant_fusion_pattern_and_replacements() {
  // aten::conv2d
  std::string conv2d = R"(
graph(%a_quant, %packed_params, %r_scale, %r_zero_point, %r_dtype, %stride, %padding, %dilation, %groups):
        %a_dequant = aten::dequantize(%a_quant)
        %w_quant : Tensor, %b : Tensor? = quantized::conv2d_unpack(%packed_params)
        %w_dequant = aten::dequantize(%w_quant)
        %r = aten::conv2d(%a_dequant, %w_dequant, %b, %stride, %padding, %dilation, %groups)
        %r_quant = aten::quantize_per_tensor(%r, %r_scale, %r_zero_point, %r_dtype)
        return (%r_quant) )";

  std::string conv2d_relu = R"(
graph(%a_quant, %packed_params, %r_scale, %r_zero_point, %r_dtype, %stride, %padding, %dilation, %groups):
        %a_dequant = aten::dequantize(%a_quant)
        %w_quant : Tensor, %b : Tensor? = quantized::conv2d_unpack(%packed_params)
        %w_dequant = aten::dequantize(%w_quant)
        %conv_out = aten::conv2d(%a_dequant, %w_dequant, %b, %stride, %padding, %dilation, %groups)
        %r = aten::relu(%conv_out)
        %r_quant = aten::quantize_per_tensor(%r, %r_scale, %r_zero_point, %r_dtype)
        return (%r_quant) )";

  std::string conv2d_inplace_relu = R"(
graph(%a_quant, %packed_params, %r_scale, %r_zero_point, %r_dtype, %stride, %padding, %dilation, %groups):
        %a_dequant = aten::dequantize(%a_quant)
        %w_quant : Tensor, %b : Tensor? = quantized::conv2d_unpack(%packed_params)
        %w_dequant = aten::dequantize(%w_quant)
        %conv_out = aten::conv2d(%a_dequant, %w_dequant, %b, %stride, %padding, %dilation, %groups)
        %r = aten::relu_(%conv_out)
        %r_quant = aten::quantize_per_tensor(%r, %r_scale, %r_zero_point, %r_dtype)
        return (%r_quant) )";

  // quantized::conv2d
  std::string quantized_conv2d = R"(
graph(%a_quant, %packed_params, %r_scale, %r_zero_point, %r_dtype, %stride, %padding, %dilation, %groups):
        %r_quant = quantized::conv2d(%a_quant, %packed_params, %stride, %padding, %dilation, %groups, %r_scale, %r_zero_point)
        return (%r_quant) )";

  std::string quantized_conv2d_relu = R"(
graph(%a_quant, %packed_params, %r_scale, %r_zero_point, %r_dtype, %stride, %padding, %dilation, %groups):
        %r_quant = quantized::conv2d_relu(%a_quant, %packed_params, %stride, %padding, %dilation, %groups, %r_scale, %r_zero_point)
        return (%r_quant) )";

  // aten::conv3d
  std::string conv3d = R"(
graph(%a_quant, %packed_params, %r_scale, %r_zero_point, %r_dtype, %stride, %padding, %dilation, %groups):
        %a_dequant = aten::dequantize(%a_quant)
        %w_quant : Tensor, %b : Tensor? = quantized::conv3d_unpack(%packed_params)
        %w_dequant = aten::dequantize(%w_quant)
        %r = aten::conv3d(%a_dequant, %w_dequant, %b, %stride, %padding, %dilation, %groups)
        %r_quant = aten::quantize_per_tensor(%r, %r_scale, %r_zero_point, %r_dtype)
        return (%r_quant) )";

  std::string conv3d_relu = R"(
graph(%a_quant, %packed_params, %r_scale, %r_zero_point, %r_dtype, %stride, %padding, %dilation, %groups):
        %a_dequant = aten::dequantize(%a_quant)
        %w_quant : Tensor, %b : Tensor? = quantized::conv3d_unpack(%packed_params)
        %w_dequant = aten::dequantize(%w_quant)
        %conv_out = aten::conv3d(%a_dequant, %w_dequant, %b, %stride, %padding, %dilation, %groups)
        %r = aten::relu(%conv_out)
        %r_quant = aten::quantize_per_tensor(%r, %r_scale, %r_zero_point, %r_dtype)
        return (%r_quant) )";

  std::string conv3d_inplace_relu = R"(
graph(%a_quant, %packed_params, %r_scale, %r_zero_point, %r_dtype, %stride, %padding, %dilation, %groups):
        %a_dequant = aten::dequantize(%a_quant)
        %w_quant : Tensor, %b : Tensor? = quantized::conv3d_unpack(%packed_params)
        %w_dequant = aten::dequantize(%w_quant)
        %conv_out = aten::conv3d(%a_dequant, %w_dequant, %b, %stride, %padding, %dilation, %groups)
        %r = aten::relu_(%conv_out)
        %r_quant = aten::quantize_per_tensor(%r, %r_scale, %r_zero_point, %r_dtype)
        return (%r_quant) )";

  // quantized::conv3d
  std::string quantized_conv3d = R"(
graph(%a_quant, %packed_params, %r_scale, %r_zero_point, %r_dtype, %stride, %padding, %dilation, %groups):
        %r_quant = quantized::conv3d(%a_quant, %packed_params, %stride, %padding, %dilation, %groups, %r_scale, %r_zero_point)
        return (%r_quant) )";

  std::string quantized_conv3d_relu = R"(
graph(%a_quant, %packed_params, %r_scale, %r_zero_point, %r_dtype, %stride, %padding, %dilation, %groups):
        %r_quant = quantized::conv3d_relu(%a_quant, %packed_params, %stride, %padding, %dilation, %groups, %r_scale, %r_zero_point)
        return (%r_quant) )";

  std::string add_relu = R"(
graph(%a_quant, %b_quant, %scale, %zero_point, %dtype):
         %alpha = prim::Constant[value=1]()
         %a_dequant = aten::dequantize(%a_quant)
         %b_dequant = aten::dequantize(%b_quant)
         %r_add = aten::add_(%a_dequant, %b_dequant, %alpha)
         %r_relu = aten::relu(%r_add)
         %r = aten::quantize_per_tensor(%r_relu, %scale, %zero_point, %dtype)
         return (%r) )";

  std::string add_inplace_relu = R"(
graph(%a_quant, %b_quant, %scale, %zero_point, %dtype):
         %alpha = prim::Constant[value=1]()
         %a_dequant = aten::dequantize(%a_quant)
         %b_dequant = aten::dequantize(%b_quant)
         %r_add = aten::add_(%a_dequant, %b_dequant, %alpha)
         %r_relu = aten::relu_(%r_add)
         %r = aten::quantize_per_tensor(%r_relu, %scale, %zero_point, %dtype)
         return (%r) )";

  std::string quantized_add_relu = R"(
graph(%a_quant, %b_quant, %scale, %zero_point, %dtype):
         %r = quantized::add_relu(%a_quant, %b_quant, %scale, %zero_point)
         return (%r) )";

  // aten::linear
  std::string linear = R"(
graph(%packed_params, %a_quant, %r_scale, %r_zero_point, %r_dtype):
        %a_dequant = aten::dequantize(%a_quant)
        %w_quant : Tensor, %b : Tensor? = quantized::linear_unpack(%packed_params)
        %w_dequant = aten::dequantize(%w_quant)
        %r = aten::linear(%a_dequant, %w_dequant, %b)
        %r_quant = aten::quantize_per_tensor(%r, %r_scale, %r_zero_point, %r_dtype)
        return (%r_quant) )";

  // quantized::linear
  std::string quantized_linear = R"(
graph(%packed_params, %a_quant, %r_scale, %r_zero_point, %r_dtype):
        %r = quantized::linear(%a_quant, %packed_params, %r_scale, %r_zero_point)
        return (%r) )";

  std::string cat = R"(
graph(%input_quant, %dim, %r_scale, %r_zero_point, %r_dtype):
        %input_dequant = aten::dequantize(%input_quant)
        %r = aten::cat(%input_dequant, %dim)
        %r_quant = aten::quantize_per_tensor(%r, %r_scale, %r_zero_point, %r_dtype)
        return (%r_quant) )";

  std::string quantized_cat = R"(
graph(%input_quant, %dim, %r_scale, %r_zero_point, %r_dtype):
         %r_quant = quantized::cat(%input_quant, %dim, %r_scale, %r_zero_point)
         return (%r_quant) )";

  // aten::add
  std::string add = R"(
graph(%a_quant, %b_quant, %alpha, %scale, %zero_point, %dtype):
         %a_dequant = aten::dequantize(%a_quant)
         %b_dequant = aten::dequantize(%b_quant)
         %r_add = aten::add(%a_dequant, %b_dequant, %alpha)
         %r = aten::quantize_per_tensor(%r_add, %scale, %zero_point, %dtype)
         return (%r) )";

  // TODO: add %dtype after when https://github.com/pytorch/pytorch/issues/34351
  // is fixed
  // quantized::add
  std::string quantized_add = R"(
graph(%a_quant, %b_quant, %alpha, %scale, %zero_point, %dtype):
         %r = quantized::add(%a_quant, %b_quant, %scale, %zero_point)
         return (%r) )";

  auto add_filter = [](const Match& match,
                       const std::unordered_map<std::string, Value*>& vmap) {
    const auto& match_vmap = match.values_map;
    auto alpha = toIValue(match_vmap.at(vmap.at("alpha")));
    return alpha && alpha->isInt() && alpha->toInt() == 1;
  };

  // aten::add_
  std::string inplace_add = R"(
graph(%a_quant, %b_quant, %alpha, %scale, %zero_point, %dtype):
         %a_dequant = aten::dequantize(%a_quant)
         %b_dequant = aten::dequantize(%b_quant)
         %r_add = aten::add_(%a_dequant, %b_dequant, %alpha)
         %r = aten::quantize_per_tensor(%r_add, %scale, %zero_point, %dtype)
         return (%r) )";

  // quantized::add_scalar
  std::string add_scalar = R"(
graph(%a_quant, %b_scalar, %alpha):
         %a_dequant = aten::dequantize(%a_quant)
         %r = aten::add(%a_dequant, %b_scalar, %alpha)
         return (%r) )";

  std::string quantized_add_scalar = R"(
graph(%a_quant, %b_scalar, %alpha):
         %r = quantized::add_scalar(%a_quant, %b_scalar)
         return (%r) )";

  // filter that checks %alpha is constant 1 and %b_scalar is a scalar
  auto add_scalar_filter =
      [](const Match& match,
         const std::unordered_map<std::string, Value*>& vmap) {
        const auto& match_vmap = match.values_map;
        auto alpha = toIValue(match_vmap.at(vmap.at("alpha")));
        auto b_scalar = match_vmap.at(vmap.at("b_scalar"));
        return alpha && alpha->isInt() && alpha->toInt() == 1 &&
            b_scalar->type()->isSubtypeOf(NumberType::get());
      };

  // quantized::add_scalar_out
  std::string add_scalar_out = R"(
graph(%a_quant, %b_scalar, %alpha):
         %a_dequant = aten::dequantize(%a_quant)
         %r = aten::add_(%a_dequant, %b_scalar, %alpha)
         return (%r) )";

  std::string quantized_add_scalar_out = R"(
graph(%a_quant, %b_scalar, %alpha):
         %r = quantized::add_scalar_out(%a_quant, %b_scalar, %a_quant)
         return (%r) )";

  // quantized::add_scalar_relu
  std::string add_scalar_relu = R"(
graph(%a_quant, %b_scalar, %alpha):
         %a_dequant = aten::dequantize(%a_quant)
         %r_add = aten::add(%a_dequant, %b_scalar, %alpha)
         %r = aten::relu(%r_add)
         return (%r) )";

  std::string quantized_add_scalar_relu = R"(
graph(%a_quant, %b_scalar, %alpha):
         %r = quantized::add_scalar_relu(%a_quant, %b_scalar)
         return (%r) )";

  // quantized::add_scalar_relu_out
  std::string add_scalar_relu_out = R"(
graph(%a_quant, %b_scalar, %alpha):
         %a_dequant = aten::dequantize(%a_quant)
         %r_add = aten::add_(%a_dequant, %b_scalar, %alpha)
         %r = aten::relu(%r_add)
         return (%r) )";

  std::string quantized_add_scalar_relu_out = R"(
graph(%a_quant, %b_scalar, %alpha):
         %r = quantized::add_scalar_relu_out(%a_quant, %b_scalar, %a_quant)
         return (%r) )";

  // quantized::batch_norm
  std::string batch_norm2d = R"(
graph(%a_quant, %weight, %bias, %mean, %var, %training, %eaf, %eps, %7, %scale, %zero_point, %scalar_type):
         %a_dequant = aten::dequantize(%a_quant)
         %r_bn = aten::batch_norm(%a_dequant, %weight, %bias, %mean, %var, %training, %eaf, %eps, %7)
         %r = aten::quantize_per_tensor(%r_bn, %scale, %zero_point, %scalar_type)
         return (%r) )";
  std::string quantized_batch_norm2d = R"(
graph(%a_quant, %weight, %bias, %mean, %var, %training, %eaf, %eps, %7, %scale, %zero_point, %scalar_type):
         %r = quantized::batch_norm2d(%a_quant, %weight, %bias, %mean, %var, %eps, %scale, %zero_point)
         return (%r) )";

  std::string batch_norm2d_relu = R"(
graph(%a_quant, %weight, %bias, %mean, %var, %training, %eaf, %eps, %7, %scale, %zero_point, %scalar_type):
         %a_dequant = aten::dequantize(%a_quant)
         %bn_out = aten::batch_norm(%a_dequant, %weight, %bias, %mean, %var, %training, %eaf, %eps, %7)
         %relu = aten::relu(%bn_out)
         %r = aten::quantize_per_tensor(%relu, %scale, %zero_point, %scalar_type)
         return (%r) )";
  std::string batch_norm2d_inplace_relu = R"(
graph(%a_quant, %weight, %bias, %mean, %var, %training, %eaf, %eps, %7, %scale, %zero_point, %scalar_type):
         %a_dequant = aten::dequantize(%a_quant)
         %bn_out = aten::batch_norm(%a_dequant, %weight, %bias, %mean, %var, %training, %eaf, %eps, %7)
         %relu = aten::relu_(%bn_out)
         %r = aten::quantize_per_tensor(%relu, %scale, %zero_point, %scalar_type)
         return (%r) )";

  std::string quantized_batch_norm2d_relu = R"(
graph(%a_quant, %weight, %bias, %mean, %var, %training, %eaf, %eps, %7, %scale, %zero_point, %scalar_type):
         %r = quantized::batch_norm2d_relu(%a_quant, %weight, %bias, %mean, %var, %eps, %scale, %zero_point)
         return (%r) )";

  // aten::mul
  std::string mul = R"(
graph(%a_quant, %b_quant, %scale, %zero_point, %dtype):
         %a_dequant = aten::dequantize(%a_quant)
         %b_dequant = aten::dequantize(%b_quant)
         %r_mul = aten::mul(%a_dequant, %b_dequant)
         %r = aten::quantize_per_tensor(%r_mul, %scale, %zero_point, %dtype)
         return (%r) )";

  // aten::mul_
  std::string inplace_mul = R"(
graph(%a_quant, %b_quant, %scale, %zero_point, %dtype):
         %a_dequant = aten::dequantize(%a_quant)
         %b_dequant = aten::dequantize(%b_quant)
         %r_mul = aten::mul_(%a_dequant, %b_dequant)
         %r = aten::quantize_per_tensor(%r_mul, %scale, %zero_point, %dtype)
         return (%r) )";

  // quantized::mul
  std::string quantized_mul = R"(
graph(%a_quant, %b_quant, %scale, %zero_point, %dtype):
         %r = quantized::mul(%a_quant, %b_quant, %scale, %zero_point)
         return (%r) )";

  // quantized::mul_scalar
  std::string mul_scalar = R"(
graph(%a_quant, %b_scalar):
         %a_dequant = aten::dequantize(%a_quant)
         %r = aten::mul(%a_dequant, %b_scalar)
         return (%r) )";

  std::string mul_scalar_out = R"(
graph(%a_quant, %b_scalar):
         %a_dequant = aten::dequantize(%a_quant)
         %r = aten::mul_(%a_dequant, %b_scalar)
         return (%r) )";

  std::string quantized_mul_scalar = R"(
graph(%a_quant, %b_scalar):
         %r = quantized::mul_scalar(%a_quant, %b_scalar)
         return (%r) )";

  std::string quantized_mul_scalar_out = R"(
graph(%a_quant, %b_scalar):
         %r = quantized::mul_scalar_out(%a_quant, %b_scalar, %a_quant)
         return (%r) )";

  // filter that checks %b_scalar is a scalar
  auto mul_scalar_filter =
      [](const Match& match,
         const std::unordered_map<std::string, Value*>& vmap) {
        const auto& match_vmap = match.values_map;
        auto b_scalar = match_vmap.at(vmap.at("b_scalar"));
        return b_scalar->type()->isSubtypeOf(NumberType::get());
      };

  // quantized::mul_relu
  std::string mul_relu = R"(
graph(%a_quant, %b_quant, %scale, %zero_point, %dtype):
         %a_dequant = aten::dequantize(%a_quant)
         %b_dequant = aten::dequantize(%b_quant)
         %r_mul = aten::mul(%a_dequant, %b_dequant)
         %r_relu = aten::relu(%r_mul)
         %r = aten::quantize_per_tensor(%r_relu, %scale, %zero_point, %dtype)
         return (%r) )";

  std::string inplace_mul_relu = R"(
graph(%a_quant, %b_quant, %scale, %zero_point, %dtype):
         %a_dequant = aten::dequantize(%a_quant)
         %b_dequant = aten::dequantize(%b_quant)
         %r_mul = aten::mul_(%a_dequant, %b_dequant)
         %r_relu = aten::relu(%r_mul)
         %r = aten::quantize_per_tensor(%r_relu, %scale, %zero_point, %dtype)
         return (%r) )";

  std::string mul_inplace_relu = R"(
graph(%a_quant, %b_quant, %scale, %zero_point, %dtype):
         %a_dequant = aten::dequantize(%a_quant)
         %b_dequant = aten::dequantize(%b_quant)
         %r_mul = aten::mul(%a_dequant, %b_dequant)
         %r_relu = aten::relu_(%r_mul)
         %r = aten::quantize_per_tensor(%r_relu, %scale, %zero_point, %dtype)
         return (%r) )";

  std::string inplace_mul_inplace_relu = R"(
graph(%a_quant, %b_quant, %scale, %zero_point, %dtype):
         %a_dequant = aten::dequantize(%a_quant)
         %b_dequant = aten::dequantize(%b_quant)
         %r_mul = aten::mul_(%a_dequant, %b_dequant)
         %r_relu = aten::relu_(%r_mul)
         %r = aten::quantize_per_tensor(%r_relu, %scale, %zero_point, %dtype)
         return (%r) )";

  std::string quantized_mul_relu = R"(
graph(%a_quant, %b_quant, %scale, %zero_point, %dtype):
         %r = quantized::mul_relu(%a_quant, %b_quant, %scale, %zero_point)
         return (%r) )";

  // quantized::mul_scalar_relu
  std::string mul_scalar_relu = R"(
graph(%a_quant, %b_scalar):
         %a_dequant = aten::dequantize(%a_quant)
         %r_mul = aten::mul(%a_dequant, %b_scalar)
         %r = aten::relu(%r_mul)
         return (%r) )";

  std::string quantized_mul_scalar_relu = R"(
graph(%a_quant, %b_scalar):
         %r = quantized::mul_scalar_relu(%a_quant, %b_scalar)
         return (%r) )";

  // quantized::mul_scalar_relu_out
  std::string mul_scalar_relu_out = R"(
graph(%a_quant, %b_scalar):
         %a_dequant = aten::dequantize(%a_quant)
         %r_mul = aten::mul_(%a_dequant, %b_scalar)
         %r = aten::relu(%r_mul)
         return (%r) )";

  std::string quantized_mul_scalar_relu_out = R"(
graph(%a_quant, %b_scalar):
         %r = quantized::mul_scalar_relu_out(%a_quant, %b_scalar, %a_quant)
         return (%r) )";

<<<<<<< HEAD
  // ============= General Ops that doesn't require observation =============
  // aten::avg_pool2d
  std::string avg_pool2d = R"(
graph(%a_quant, %r_scale, %r_zero_point, %r_dtype):
          %a_dequant = aten::dequantize(%a_quant)
          %r = aten::avg_pool2d(%a_quant)
          %r_quant = aten::quantize_per_tensorr(%r, %r_scale, %r_zero_point, %r_dtype)
          return (%r_quant) )";

  std::string quantized_avg_pool2d = R"(
graph(%a_quant, %r_scale, %r_zero_point, %r_dtype):
          %r = aten::avg_pool2d(%a_quant)
          return (%r) )";
=======
  // quantized::hardswish
  std::string hardswish = R"(
graph(%a_quant, %r_scale, %r_zero_point, %r_dtype):
         %a_dequant = aten::dequantize(%a_quant)
         %r = aten::hardswish(%a_dequant)
         %r_quant = aten::quantize_per_tensor(%r, %r_scale, %r_zero_point, %r_dtype)
         return (%r_quant) )";

  std::string quantized_hardswish = R"(
graph(%a_quant, %r_scale, %r_zero_point, %r_dtype):
         %r_quant = quantized::hardswish(%a_quant, %r_scale, %r_zero_point)
         return (%r_quant) )";

  // quantized::layer_norm
  std::string layer_norm = R"(
graph(%a_quant, %normalized_shape, %weight, %bias, %eps, %cudnn_enabled, %output_scale, %output_zero_point, %scalar_type):
         %a_dequant = aten::dequantize(%a_quant)
         %r_ln = aten::layer_norm(%a_dequant, %normalized_shape, %weight, %bias, %eps, %cudnn_enabled)
         %r = aten::quantize_per_tensor(%r_ln, %output_scale, %output_zero_point, %scalar_type)
         return (%r) )";

  std::string quantized_layer_norm = R"(
graph(%a_quant, %normalized_shape, %weight, %bias, %eps, %cudnn_enabled, %output_scale, %output_zero_point, %scalar_type):
         %r = quantized::layer_norm(%a_quant, %normalized_shape, %weight, %bias, %eps, %output_scale, %output_zero_point)
         return (%r) )";
>>>>>>> e800856f

  return {
      {"quantized::conv2d", conv2d, quantized_conv2d},
      {"quantized::conv2d_relu", conv2d_relu, quantized_conv2d_relu},
      {"quantized::conv2d_relu", conv2d_inplace_relu, quantized_conv2d_relu},
      {"quantized::conv3d", conv3d, quantized_conv3d},
      {"quantized::conv3d_relu", conv3d_relu, quantized_conv3d_relu},
      {"quantized::conv3d_relu", conv3d_inplace_relu, quantized_conv3d_relu},
      {"quantized::linear", linear, quantized_linear},
      {"quantized::add_relu", add_relu, quantized_add_relu, add_filter},
      {"quantized::add_relu", add_inplace_relu, quantized_add_relu, add_filter},
      {"quantized::add", add, quantized_add, add_filter},
      {"quantized::add", inplace_add, quantized_add, add_filter},
      // note that this must come before quantized::add_scalar
      {"quantized::add_scalar_relu",
       add_scalar_relu,
       quantized_add_scalar_relu,
       add_scalar_filter},
      {"quantized::add_scalar_relu_out",
       add_scalar_relu_out,
       quantized_add_scalar_relu_out,
       add_scalar_filter},
      {"quantized::add_scalar",
       add_scalar,
       quantized_add_scalar,
       add_scalar_filter},
      {"quantized::add_scalar_out",
       add_scalar_out,
       quantized_add_scalar_out,
       add_scalar_filter},
      {"quantized::cat", cat, quantized_cat},
      {"quantized::batch_norm2d", batch_norm2d, quantized_batch_norm2d},
      {"quantized::batch_norm2d_relu",
       batch_norm2d_relu,
       quantized_batch_norm2d_relu},
      {"quantized::batch_norm2d_relu",
       batch_norm2d_inplace_relu,
       quantized_batch_norm2d_relu},
      {"quantized::mul", mul, quantized_mul},
      {"quantized::mul", inplace_mul, quantized_mul},
      {"quantized::mul_scalar_relu",
       mul_scalar_relu,
       quantized_mul_scalar_relu,
       mul_scalar_filter},
      {"quantized::mul_scalar_relu_out",
       mul_scalar_relu_out,
       quantized_mul_scalar_relu_out,
       mul_scalar_filter},
      {"quantized::mul_scalar",
       mul_scalar,
       quantized_mul_scalar,
       mul_scalar_filter},
      {"quantized::mul_scalar",
       mul_scalar_out,
       quantized_mul_scalar_out,
       mul_scalar_filter},
      {"quantized::mul_relu", mul_relu, quantized_mul_relu},
      {"quantized::mul_relu", mul_inplace_relu, quantized_mul_relu},
      {"quantized::mul_relu", inplace_mul_relu, quantized_mul_relu},
      {"quantized::mul_relu", inplace_mul_inplace_relu, quantized_mul_relu},
<<<<<<< HEAD
      {"aten::avg_pool2d", avg_pool2d, quantized_avg_pool2d},
=======
      {"quantized::hardswish", hardswish, quantized_hardswish},
      {"quantized::layer_norm", layer_norm, quantized_layer_norm},
>>>>>>> e800856f
  };
}

std::vector<QuantFusionInfo> dynamic_quant_fusion_pattern_and_replacements() {
  std::string linear_dynamic = R"(
graph(%packed_params, %a, %reduce_range, %a_dtype):
        %a_scale : float, %a_zero_point : int = aten::_choose_qparams_per_tensor(%a, %reduce_range)
        %a_quant = aten::quantize_per_tensor(%a, %a_scale, %a_zero_point, %a_dtype)
        %a_dequant = aten::dequantize(%a_quant)
        %w_quant : Tensor, %b : Tensor? = quantized::linear_unpack(%packed_params)
        %w_dequant = aten::dequantize(%w_quant)
        %r = aten::linear(%a_dequant, %w_dequant, %b)
        return (%r) )";

  std::string quantized_linear_dynamic = R"(
graph(%packed_params, %a, %reduce_range, %a_dtype):
        %r = quantized::linear_dynamic(%a, %packed_params)
        return (%r) )";
  return {
      {"quantized::linear_dynamic", linear_dynamic, quantized_linear_dynamic},
  };
}

} // namespace jit
} // namespace torch<|MERGE_RESOLUTION|>--- conflicted
+++ resolved
@@ -407,21 +407,6 @@
          %r = quantized::mul_scalar_relu_out(%a_quant, %b_scalar, %a_quant)
          return (%r) )";
 
-<<<<<<< HEAD
-  // ============= General Ops that doesn't require observation =============
-  // aten::avg_pool2d
-  std::string avg_pool2d = R"(
-graph(%a_quant, %r_scale, %r_zero_point, %r_dtype):
-          %a_dequant = aten::dequantize(%a_quant)
-          %r = aten::avg_pool2d(%a_quant)
-          %r_quant = aten::quantize_per_tensorr(%r, %r_scale, %r_zero_point, %r_dtype)
-          return (%r_quant) )";
-
-  std::string quantized_avg_pool2d = R"(
-graph(%a_quant, %r_scale, %r_zero_point, %r_dtype):
-          %r = aten::avg_pool2d(%a_quant)
-          return (%r) )";
-=======
   // quantized::hardswish
   std::string hardswish = R"(
 graph(%a_quant, %r_scale, %r_zero_point, %r_dtype):
@@ -447,7 +432,23 @@
 graph(%a_quant, %normalized_shape, %weight, %bias, %eps, %cudnn_enabled, %output_scale, %output_zero_point, %scalar_type):
          %r = quantized::layer_norm(%a_quant, %normalized_shape, %weight, %bias, %eps, %output_scale, %output_zero_point)
          return (%r) )";
->>>>>>> e800856f
+
+  // ============= General Ops that doesn't require observation =============
+  // aten::avg_pool2d
+  std::string avg_pool2d = R"(
+graph(%a_quant, %kernel_size, %stride, %padding, %ceil_mode, %count_include_pad, %divisor_override):
+          %a_dequant = aten::dequantize(%a_quant)
+          %r = aten::avg_pool2d(%a_dequant, %kernel_size, %stride, %padding, %ceil_mode, %count_include_pad, %divisor_override)
+          %r_scale : float = aten::q_scale(%a_quant)
+          %r_zero_point : int = aten::q_zero_point(%a_quant)
+          %r_dtype : int = prim::dtype(%a_quant)
+          %r_quant = aten::quantize_per_tensor(%r, %r_scale, %r_zero_point, %r_dtype)
+          return (%r_quant) )";
+
+  std::string quantized_avg_pool2d = R"(
+graph(%a_quant, %kernel_size, %stride, %padding, %ceil_mode, %count_include_pad, %divisor_override):
+          %r = aten::avg_pool2d(%a_quant, %kernel_size, %stride, %padding, %ceil_mode, %count_include_pad, %divisor_override)
+          return (%r) )";
 
   return {
       {"quantized::conv2d", conv2d, quantized_conv2d},
@@ -508,12 +509,9 @@
       {"quantized::mul_relu", mul_inplace_relu, quantized_mul_relu},
       {"quantized::mul_relu", inplace_mul_relu, quantized_mul_relu},
       {"quantized::mul_relu", inplace_mul_inplace_relu, quantized_mul_relu},
-<<<<<<< HEAD
-      {"aten::avg_pool2d", avg_pool2d, quantized_avg_pool2d},
-=======
       {"quantized::hardswish", hardswish, quantized_hardswish},
       {"quantized::layer_norm", layer_norm, quantized_layer_norm},
->>>>>>> e800856f
+      {"aten::avg_pool2d", avg_pool2d, quantized_avg_pool2d},
   };
 }
 
